--- conflicted
+++ resolved
@@ -25,13 +25,8 @@
 
 ### Requesting features
 
-<<<<<<< HEAD
 If specific device features are required you can use the `DEVICE_FEATURE`
 command to enable them.
-=======
-If specific device features are required you can use the DEVICE\_FEATURE command
-to enable them.
->>>>>>> 580aa577
 
 ```groovy
 DEVICE_FEATURE vertexPipelineStoresAndAtomics
@@ -42,13 +37,14 @@
 with `VariablePointerFeatures.variablePointers` and
 `VariablePointerFeatures.variablePointersStorageBuffer`.
 
-<<<<<<< HEAD
 Extensions can be enabled with the `DEVICE_EXTENSION` and `INSTANCE_EXTENSION`
 commands.
+
 ```groovy
 DEVICE_EXTENSION VK_KHR_get_physical_device_properties2
 INSTANCE_EXTENSION VK_KHR_storage_buffer_storage_class
-=======
+```
+
 ### Setting Engine Configuration
 
 In some instances there is extra data we want to provide to an engine for
@@ -60,7 +56,6 @@
 
 ```groovy
 SET ENGINE_DATA {engine data variable} {value}*
->>>>>>> 580aa577
 ```
 
 ### Shaders
