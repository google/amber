--- conflicted
+++ resolved
@@ -54,15 +54,7 @@
     trunk="origin/master"
   fi
 
-<<<<<<< HEAD
-  list_of_deps = ['roll-dep', '--ignore-dirty-tree']
-  for directory in sorted(deps_file['deps']):
-    # cpplint uses gh-pages as the main branch, which doesn't work with roll-dep
-    if directory == "third_party/cpplint":
-      continue
-=======
   roll-dep --ignore-dirty-tree --roll-to="${trunk}" "${i%%/}";
 done
->>>>>>> 1f468e0a
 
 git rebase --interactive "${old_head}"