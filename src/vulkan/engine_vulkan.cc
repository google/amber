// Copyright 2018 The Amber Authors.
//
// Licensed under the Apache License, Version 2.0 (the "License");
// you may not use this file except in compliance with the License.
// You may obtain a copy of the License at
//
//     http://www.apache.org/licenses/LICENSE-2.0
//
// Unless required by applicable law or agreed to in writing, software
// distributed under the License is distributed on an "AS IS" BASIS,
// WITHOUT WARRANTIES OR CONDITIONS OF ANY KIND, either express or implied.
// See the License for the specific language governing permissions and
// limitations under the License.

#include "src/vulkan/engine_vulkan.h"

#include <algorithm>
#include <cassert>

#include "amber/amber_vulkan.h"
#include "src/make_unique.h"
#include "src/vulkan/compute_pipeline.h"
#include "src/vulkan/descriptor.h"
#include "src/vulkan/format_data.h"
#include "src/vulkan/graphics_pipeline.h"

namespace amber {
namespace vulkan {
namespace {

const uint32_t kFramebufferWidth = 250;
const uint32_t kFramebufferHeight = 250;

VkShaderStageFlagBits ToVkShaderStage(ShaderType type) {
  switch (type) {
    case kShaderTypeGeometry:
      return VK_SHADER_STAGE_GEOMETRY_BIT;
    case kShaderTypeFragment:
      return VK_SHADER_STAGE_FRAGMENT_BIT;
    case kShaderTypeVertex:
      return VK_SHADER_STAGE_VERTEX_BIT;
    case kShaderTypeTessellationControl:
      return VK_SHADER_STAGE_TESSELLATION_CONTROL_BIT;
    case kShaderTypeTessellationEvaluation:
      return VK_SHADER_STAGE_TESSELLATION_EVALUATION_BIT;
    case kShaderTypeCompute:
      return VK_SHADER_STAGE_COMPUTE_BIT;
  }

  assert(false && "Vulkan::Unknown shader stage");
  return VK_SHADER_STAGE_FRAGMENT_BIT;
}

bool IsFormatSupportedByPhysicalDevice(BufferType type,
                                       VkPhysicalDevice physical_device,
                                       VkFormat format) {
  VkFormatProperties properties = {};
  vkGetPhysicalDeviceFormatProperties(physical_device, format, &properties);

  VkFormatFeatureFlagBits flag = VK_FORMAT_FEATURE_VERTEX_BUFFER_BIT;
  bool is_buffer_type_image = false;
  switch (type) {
    case BufferType::kColor:
      flag = VK_FORMAT_FEATURE_COLOR_ATTACHMENT_BIT;
      is_buffer_type_image = true;
      break;
    case BufferType::kDepth:
      flag = VK_FORMAT_FEATURE_DEPTH_STENCIL_ATTACHMENT_BIT;
      is_buffer_type_image = true;
      break;
    case BufferType::kSampled:
      flag = VK_FORMAT_FEATURE_SAMPLED_IMAGE_BIT;
      is_buffer_type_image = true;
      break;
    case BufferType::kVertex:
      flag = VK_FORMAT_FEATURE_VERTEX_BUFFER_BIT;
      is_buffer_type_image = false;
      break;
    default:
      return false;
  }

  return ((is_buffer_type_image ? properties.optimalTilingFeatures
                                : properties.bufferFeatures) &
          flag) == flag;
}

bool IsDescriptorSetInBounds(VkPhysicalDevice physical_device,
                             uint32_t descriptor_set) {
  VkPhysicalDeviceProperties properties = {};
  vkGetPhysicalDeviceProperties(physical_device, &properties);
  return properties.limits.maxBoundDescriptorSets > descriptor_set;
}

}  // namespace

EngineVulkan::EngineVulkan() : Engine() {}

EngineVulkan::~EngineVulkan() = default;

Result EngineVulkan::InitDeviceAndCreateCommand(
    const std::vector<Feature>& features,
    const std::vector<std::string>& extensions) {
  Result r = device_->Initialize(features, extensions);
  if (!r.IsSuccess())
    return r;

  if (!pool_) {
    pool_ = MakeUnique<CommandPool>(device_->GetDevice());
    r = pool_->Initialize(device_->GetQueueFamilyIndex());
    if (!r.IsSuccess())
      return r;
  }

  // Set VK_FORMAT_B8G8R8A8_UNORM for color frame buffer in default.
  color_frame_format_ = MakeUnique<Format>();
  color_frame_format_->SetFormatType(FormatType::kB8G8R8A8_UNORM);
  color_frame_format_->AddComponent(FormatComponentType::kB, FormatMode::kUNorm,
                                    8);
  color_frame_format_->AddComponent(FormatComponentType::kG, FormatMode::kUNorm,
                                    8);
  color_frame_format_->AddComponent(FormatComponentType::kR, FormatMode::kUNorm,
                                    8);
  color_frame_format_->AddComponent(FormatComponentType::kA, FormatMode::kUNorm,
                                    8);

  // Set VK_FORMAT_UNDEFINED for depth/stencil frame buffer in default.
  depth_frame_format_ = MakeUnique<Format>();
  depth_frame_format_->SetFormatType(FormatType::kUnknown);

  return {};
}

Result EngineVulkan::Initialize(const std::vector<Feature>& features,
                                const std::vector<std::string>& extensions) {
  if (device_)
    return Result("Vulkan::Set device_ already exists");

  device_ = MakeUnique<Device>();
  return InitDeviceAndCreateCommand(features, extensions);
}

Result EngineVulkan::InitializeWithConfig(
    EngineConfig* config,
    const std::vector<Feature>& features,
    const std::vector<std::string>& extensions) {
  if (device_)
    return Result("Vulkan::Set device_ already exists");

  VulkanEngineConfig* vk_config = static_cast<VulkanEngineConfig*>(config);
  if (vk_config->physical_device == VK_NULL_HANDLE) {
    return Result(
        "Vulkan::InitializeWithConfig physical device handle is null.");
  }

  if (vk_config->device == VK_NULL_HANDLE)
    return Result("Vulkan::InitializeWithConfig device handle is null.");

  if (vk_config->queue == VK_NULL_HANDLE)
    return Result("Vulkan::InitializeWithConfig queue handle is null.");

  device_ = MakeUnique<Device>(
      vk_config->physical_device, vk_config->available_features,
      vk_config->available_extensions, vk_config->queue_family_index,
      vk_config->device, vk_config->queue);
  return InitDeviceAndCreateCommand(features, extensions);
}

Result EngineVulkan::Shutdown() {
  if (!device_)
    return {};

  for (auto it = modules_.begin(); it != modules_.end(); ++it) {
    auto vk_device = device_->GetDevice();
    if (vk_device != VK_NULL_HANDLE && it->second != VK_NULL_HANDLE)
      vkDestroyShaderModule(vk_device, it->second, nullptr);
  }

  if (pipeline_)
    pipeline_->Shutdown();

  if (vertex_buffer_)
    vertex_buffer_->Shutdown();

  if (pool_)
    pool_->Shutdown();

  device_->Shutdown();
  return {};
}

Result EngineVulkan::CreatePipeline(PipelineType type) {
  const auto& engine_data = GetEngineData();

  if (type == PipelineType::kCompute) {
    pipeline_ = MakeUnique<ComputePipeline>(
        device_->GetDevice(), device_->GetPhysicalDeviceProperties(),
        device_->GetPhysicalMemoryProperties(), engine_data.fence_timeout_ms,
        GetShaderStageInfo());
    return pipeline_->AsCompute()->Initialize(pool_->GetCommandPool(),
                                              device_->GetQueue());
  }

  pipeline_ = MakeUnique<GraphicsPipeline>(
<<<<<<< HEAD
      device_->GetDevice(), device_->GetPhysicalMemoryProperties(),
      ToVkFormat(color_frame_format_->GetFormatType()),
      ToVkFormat(depth_frame_format_->GetFormatType()),
      engine_data.fence_timeout_ms, GetShaderStageInfo());
=======
      device_->GetDevice(), device_->GetPhysicalDeviceProperties(),
      device_->GetPhysicalMemoryProperties(), color_frame_format_,
      depth_frame_format_, engine_data.fence_timeout_ms, GetShaderStageInfo());
>>>>>>> 4336157f

  return pipeline_->AsGraphics()->Initialize(
      kFramebufferWidth, kFramebufferHeight, pool_->GetCommandPool(),
      device_->GetQueue());
}

Result EngineVulkan::SetShader(ShaderType type,
                               const std::vector<uint32_t>& data) {
  VkShaderModuleCreateInfo info = {};
  info.sType = VK_STRUCTURE_TYPE_SHADER_MODULE_CREATE_INFO;
  info.codeSize = data.size() * sizeof(uint32_t);
  info.pCode = data.data();

  auto it = modules_.find(type);
  if (it != modules_.end())
    return Result("Vulkan::Setting Duplicated Shader Types Fail");

  VkShaderModule shader;
  if (vkCreateShaderModule(device_->GetDevice(), &info, nullptr, &shader) !=
      VK_SUCCESS) {
    return Result("Vulkan::Calling vkCreateShaderModule Fail");
  }

  modules_[type] = shader;
  return {};
}

std::vector<VkPipelineShaderStageCreateInfo>
EngineVulkan::GetShaderStageInfo() {
  std::vector<VkPipelineShaderStageCreateInfo> stage_info(modules_.size());
  uint32_t stage_count = 0;
  for (auto it : modules_) {
    stage_info[stage_count] = {};
    stage_info[stage_count].sType =
        VK_STRUCTURE_TYPE_PIPELINE_SHADER_STAGE_CREATE_INFO;
    stage_info[stage_count].stage = ToVkShaderStage(it.first);
    stage_info[stage_count].module = it.second;
    stage_info[stage_count].pName = nullptr;
    ++stage_count;
  }
  return stage_info;
}

Result EngineVulkan::SetBuffer(BufferType type,
                               uint8_t location,
                               const Format& format,
                               const std::vector<Value>& values) {
  auto format_type = ToVkFormat(format.GetFormatType());
  if (!IsFormatSupportedByPhysicalDevice(type, device_->GetPhysicalDevice(),
                                         format_type)) {
    return Result("Vulkan::SetBuffer format is not supported for buffer type");
  }

  // Handle image and depth attachments special as they come in before
  // the pipeline is created.
  if (type == BufferType::kColor) {
    *color_frame_format_ = format;
    return {};
  }
  if (type == BufferType::kDepth) {
    *depth_frame_format_ = format;
    return {};
  }

  if (!pipeline_)
    return Result("Vulkan::SetBuffer no Pipeline exists");

  if (!pipeline_->IsGraphics())
    return Result("Vulkan::SetBuffer for Non-Graphics Pipeline");

  if (type == BufferType::kVertex) {
    if (!vertex_buffer_)
      vertex_buffer_ = MakeUnique<VertexBuffer>(device_->GetDevice());

    pipeline_->AsGraphics()->SetVertexBuffer(location, format, values,
                                             vertex_buffer_.get());
  }

  return {};
}

Result EngineVulkan::DoClearColor(const ClearColorCommand* command) {
  if (!pipeline_->IsGraphics())
    return Result("Vulkan::Clear Color Command for Non-Graphics Pipeline");

  return pipeline_->AsGraphics()->SetClearColor(
      command->GetR(), command->GetG(), command->GetB(), command->GetA());
}

Result EngineVulkan::DoClearStencil(const ClearStencilCommand* command) {
  if (!pipeline_->IsGraphics())
    return Result("Vulkan::Clear Stencil Command for Non-Graphics Pipeline");

  return pipeline_->AsGraphics()->SetClearStencil(command->GetValue());
}

Result EngineVulkan::DoClearDepth(const ClearDepthCommand* command) {
  if (!pipeline_->IsGraphics())
    return Result("Vulkan::Clear Depth Command for Non-Graphics Pipeline");

  return pipeline_->AsGraphics()->SetClearDepth(command->GetValue());
}

Result EngineVulkan::DoClear(const ClearCommand*) {
  if (!pipeline_->IsGraphics())
    return Result("Vulkan::Clear Command for Non-Graphics Pipeline");

  return pipeline_->AsGraphics()->Clear();
}

Result EngineVulkan::DoDrawRect(const DrawRectCommand* command) {
  if (!pipeline_->IsGraphics())
    return Result("Vulkan::DrawRect for Non-Graphics Pipeline");

  auto* graphics = pipeline_->AsGraphics();

  Result r = graphics->ResetPipeline();
  if (!r.IsSuccess())
    return r;

  // |format| is not Format for frame buffer but for vertex buffer.
  // Since draw rect command contains its vertex information and it
  // does not include a format of vertex buffer, we can choose any
  // one that is suitable. We use VK_FORMAT_R32G32_SFLOAT for it.
  Format format;
  format.SetFormatType(FormatType::kR32G32_SFLOAT);
  format.AddComponent(FormatComponentType::kR, FormatMode::kSFloat, 32);
  format.AddComponent(FormatComponentType::kG, FormatMode::kSFloat, 32);

  float x = command->GetX();
  float y = command->GetY();
  float width = command->GetWidth();
  float height = command->GetHeight();
  if (command->IsOrtho()) {
    const float frame_width = static_cast<float>(graphics->GetWidth());
    const float frame_height = static_cast<float>(graphics->GetHeight());
    x = ((x / frame_width) * 2.0f) - 1.0f;
    y = ((y / frame_height) * 2.0f) - 1.0f;
    width = ((width / frame_width) * 2.0f) - 1.0f;
    height = ((height / frame_height) * 2.0f) - 1.0f;
  }

  std::vector<Value> values(8);
  // Bottom left
  values[0].SetDoubleValue(static_cast<double>(x));
  values[1].SetDoubleValue(static_cast<double>(y + height));
  // Top left
  values[2].SetDoubleValue(static_cast<double>(x));
  values[3].SetDoubleValue(static_cast<double>(y));
  // Bottom right
  values[4].SetDoubleValue(static_cast<double>(x + width));
  values[5].SetDoubleValue(static_cast<double>(y + height));
  // Top right
  values[6].SetDoubleValue(static_cast<double>(x + width));
  values[7].SetDoubleValue(static_cast<double>(y));

  auto vertex_buffer = MakeUnique<VertexBuffer>(device_->GetDevice());

  r = graphics->SetVertexBuffer(0, format, values, vertex_buffer.get());
  if (!r.IsSuccess())
    return r;

  PipelineData data;
  DrawArraysCommand draw(data);
  draw.SetTopology(command->IsPatch() ? Topology::kPatchList
                                      : Topology::kTriangleStrip);
  draw.SetFirstVertexIndex(0);
  draw.SetVertexCount(4);
  draw.SetInstanceCount(1);

  r = graphics->Draw(&draw, vertex_buffer.get());
  if (!r.IsSuccess())
    return r;

  r = graphics->ResetPipeline();
  if (!r.IsSuccess())
    return r;

  vertex_buffer->Shutdown();
  return {};
}

Result EngineVulkan::DoDrawArrays(const DrawArraysCommand* command) {
  if (!pipeline_->IsGraphics())
    return Result("Vulkan::DrawArrays for Non-Graphics Pipeline");

  return pipeline_->AsGraphics()->Draw(command, vertex_buffer_.get());
}

Result EngineVulkan::DoCompute(const ComputeCommand* command) {
  if (pipeline_->IsGraphics())
    return Result("Vulkan: Compute called for graphics pipeline.");

  return pipeline_->AsCompute()->Compute(command->GetX(), command->GetY(),
                                         command->GetZ());
}

Result EngineVulkan::DoEntryPoint(const EntryPointCommand* command) {
  if (!pipeline_)
    return Result("Vulkan::DoEntryPoint no Pipeline exists");

  pipeline_->SetEntryPointName(ToVkShaderStage(command->GetShaderType()),
                               command->GetEntryPointName());
  return {};
}

Result EngineVulkan::DoPatchParameterVertices(
    const PatchParameterVerticesCommand*) {
  return Result("Vulkan::DoPatch Not Implemented");
}

Result EngineVulkan::DoProcessCommands() {
  return pipeline_->ProcessCommands();
}

Result EngineVulkan::GetFrameBufferInfo(ResourceInfo* info) {
  assert(info);

  if (!pipeline_->IsGraphics())
    return Result("Vulkan::GetFrameBufferInfo for Non-Graphics Pipeline");

  const auto graphics = pipeline_->AsGraphics();
  const auto frame = graphics->GetFrame();
  const auto bytes_per_texel = color_frame_format_->GetByteSize();
  info->type = ResourceInfoType::kImage;
  info->image_info.width = frame->GetWidth();
  info->image_info.height = frame->GetHeight();
  info->image_info.depth = 1U;
  info->image_info.texel_stride = bytes_per_texel;
  info->image_info.texel_format = color_frame_format_.get();
  // When copying the image to the host buffer, we specify a row length of 0
  // which results in tight packing of rows.  So the row stride is the product
  // of the texel stride and the number of texels in a row.
  const auto row_stride = bytes_per_texel * frame->GetWidth();
  info->image_info.row_stride = row_stride;
  info->size_in_bytes = row_stride * frame->GetHeight();
  info->cpu_memory = frame->GetColorBufferPtr();

  return {};
}

Result EngineVulkan::GetDescriptorInfo(const uint32_t descriptor_set,
                                       const uint32_t binding,
                                       ResourceInfo* info) {
  assert(info);
  Result r = pipeline_->CopyDescriptorToHost(descriptor_set, binding);
  if (!r.IsSuccess())
    return r;

  pipeline_->GetDescriptorInfo(descriptor_set, binding, info);
  return {};
}

Result EngineVulkan::DoBuffer(const BufferCommand* command) {
  if (command->IsPushConstant())
    return pipeline_->AddPushConstant(command);

  if (!IsDescriptorSetInBounds(device_->GetPhysicalDevice(),
                               command->GetDescriptorSet())) {
    return Result(
        "Vulkan::DoBuffer exceed maxBoundDescriptorSets limit of physical "
        "device");
  }

  return pipeline_->AddDescriptor(command);
}

}  // namespace vulkan
}  // namespace amber<|MERGE_RESOLUTION|>--- conflicted
+++ resolved
@@ -202,16 +202,11 @@
   }
 
   pipeline_ = MakeUnique<GraphicsPipeline>(
-<<<<<<< HEAD
-      device_->GetDevice(), device_->GetPhysicalMemoryProperties(),
+      device_->GetDevice(), device_->GetPhysicalDeviceProperties(),
+      device_->GetPhysicalMemoryProperties(),
       ToVkFormat(color_frame_format_->GetFormatType()),
       ToVkFormat(depth_frame_format_->GetFormatType()),
       engine_data.fence_timeout_ms, GetShaderStageInfo());
-=======
-      device_->GetDevice(), device_->GetPhysicalDeviceProperties(),
-      device_->GetPhysicalMemoryProperties(), color_frame_format_,
-      depth_frame_format_, engine_data.fence_timeout_ms, GetShaderStageInfo());
->>>>>>> 4336157f
 
   return pipeline_->AsGraphics()->Initialize(
       kFramebufferWidth, kFramebufferHeight, pool_->GetCommandPool(),
