// Copyright 2018 The Amber Authors.
//
// Licensed under the Apache License, Version 2.0 (the "License");
// you may not use this file except in compliance with the License.
// You may obtain a copy of the License at
//
//     http://www.apache.org/licenses/LICENSE-2.0
//
// Unless required by applicable law or agreed to in writing, software
// distributed under the License is distributed on an "AS IS" BASIS,
// WITHOUT WARRANTIES OR CONDITIONS OF ANY KIND, either express or implied.
// See the License for the specific language governing permissions and
// limitations under the License.

#include "src/vulkan/engine_vulkan.h"

#include <algorithm>
#include <cassert>
#include <set>

#include "amber/amber_vulkan.h"
#include "src/make_unique.h"
#include "src/vulkan/compute_pipeline.h"
#include "src/vulkan/descriptor.h"
#include "src/vulkan/format_data.h"
#include "src/vulkan/graphics_pipeline.h"

namespace amber {
namespace vulkan {
namespace {

const FormatType kDefaultFramebufferFormat = FormatType::kB8G8R8A8_UNORM;

VkShaderStageFlagBits ToVkShaderStage(ShaderType type) {
  switch (type) {
    case kShaderTypeGeometry:
      return VK_SHADER_STAGE_GEOMETRY_BIT;
    case kShaderTypeFragment:
      return VK_SHADER_STAGE_FRAGMENT_BIT;
    case kShaderTypeVertex:
      return VK_SHADER_STAGE_VERTEX_BIT;
    case kShaderTypeTessellationControl:
      return VK_SHADER_STAGE_TESSELLATION_CONTROL_BIT;
    case kShaderTypeTessellationEvaluation:
      return VK_SHADER_STAGE_TESSELLATION_EVALUATION_BIT;
    case kShaderTypeCompute:
      return VK_SHADER_STAGE_COMPUTE_BIT;
    case kShaderTypeMulti:
      // It's an error if this arrives here ...
      break;
  }

  assert(false && "Vulkan::Unknown shader stage");
  return VK_SHADER_STAGE_FRAGMENT_BIT;
}

bool AreAllExtensionsSupported(
    const std::vector<std::string>& available_extensions,
    const std::vector<std::string>& required_extensions) {
  if (required_extensions.empty())
    return true;

  std::set<std::string> required_extension_set(required_extensions.begin(),
                                               required_extensions.end());
  for (const auto& extension : available_extensions) {
    required_extension_set.erase(extension);
  }

  return required_extension_set.empty();
}

}  // namespace

EngineVulkan::EngineVulkan() : Engine() {}

EngineVulkan::~EngineVulkan() = default;

Result EngineVulkan::Initialize(
    EngineConfig* config,
    const std::vector<std::string>& features,
    const std::vector<std::string>& instance_extensions,
    const std::vector<std::string>& device_extensions) {
  if (device_)
    return Result("Vulkan::Initialize device_ already exists");

  VulkanEngineConfig* vk_config = static_cast<VulkanEngineConfig*>(config);
  if (!vk_config || vk_config->vkGetInstanceProcAddr == VK_NULL_HANDLE)
    return Result("Vulkan::Initialize vkGetInstanceProcAddr must be provided.");
  if (vk_config->device == VK_NULL_HANDLE)
    return Result("Vulkan::Initialize device must be provided");
  if (vk_config->physical_device == VK_NULL_HANDLE)
    return Result("Vulkan::Initialize physical device handle is null.");
  if (vk_config->queue == VK_NULL_HANDLE)
    return Result("Vulkan::Initialize queue handle is null.");

  // Validate instance extensions
  if (!AreAllExtensionsSupported(vk_config->available_instance_extensions,
                                 instance_extensions)) {
    return Result("Vulkan::Initialize not all instance extensions supported");
  }

  device_ = MakeUnique<Device>(vk_config->instance, vk_config->physical_device,
                               vk_config->queue_family_index, vk_config->device,
                               vk_config->queue);

  Result r = device_->Initialize(
      vk_config->vkGetInstanceProcAddr, features, device_extensions,
      vk_config->available_features, vk_config->available_features2,
      vk_config->available_device_extensions);
  if (!r.IsSuccess())
    return r;

  if (!pool_) {
    pool_ = MakeUnique<CommandPool>(device_.get());
    r = pool_->Initialize(device_->GetQueueFamilyIndex());
    if (!r.IsSuccess())
      return r;
  }

  // Set VK_FORMAT_B8G8R8A8_UNORM for color frame buffer by default.
  color_frame_format_ = MakeUnique<Format>();
  color_frame_format_->SetFormatType(kDefaultFramebufferFormat);
  color_frame_format_->AddComponent(FormatComponentType::kB, FormatMode::kUNorm,
                                    8);
  color_frame_format_->AddComponent(FormatComponentType::kG, FormatMode::kUNorm,
                                    8);
  color_frame_format_->AddComponent(FormatComponentType::kR, FormatMode::kUNorm,
                                    8);
  color_frame_format_->AddComponent(FormatComponentType::kA, FormatMode::kUNorm,
                                    8);

  // Set VK_FORMAT_UNDEFINED for depth/stencil frame buffer in default.
  depth_frame_format_ = MakeUnique<Format>();
  depth_frame_format_->SetFormatType(FormatType::kUnknown);

  return {};
}

Result EngineVulkan::Shutdown() {
  if (!device_)
    return {};

  for (auto it = modules_.begin(); it != modules_.end(); ++it) {
    auto vk_device = device_->GetDevice();
    if (vk_device != VK_NULL_HANDLE && it->second != VK_NULL_HANDLE)
      device_->GetPtrs()->vkDestroyShaderModule(vk_device, it->second, nullptr);
  }

  if (pipeline_)
    pipeline_->Shutdown();

  if (vertex_buffer_)
    vertex_buffer_->Shutdown();

  if (pool_)
    pool_->Shutdown();

  return {};
}

Result EngineVulkan::CreatePipeline(amber::Pipeline* pipeline) {
  const auto& engine_data = GetEngineData();

  // Handle Image and Depth buffers early so they are available when we create
  // the pipeline.
  for (const auto& info : pipeline->GetColorAttachments()) {
    Result r = SetBuffer(info.type, static_cast<uint8_t>(info.location),
                         info.buffer->AsFormatBuffer()->GetFormat(),
                         info.buffer->GetData());
    if (!r.IsSuccess())
      return r;
  }

  if (pipeline->GetDepthBuffer().buffer) {
    const auto& info = pipeline->GetDepthBuffer();
    Result r = SetBuffer(info.type, static_cast<uint8_t>(info.location),
                         info.buffer->AsFormatBuffer()->GetFormat(),
                         info.buffer->GetData());
    if (!r.IsSuccess())
      return r;
  }

  for (const auto& shader_info : pipeline->GetShaders()) {
    Result r = SetShader(shader_info.GetShaderType(), shader_info.GetData());
    if (!r.IsSuccess())
      return r;
  }

  if (pipeline->GetType() == PipelineType::kCompute) {
    pipeline_ = MakeUnique<ComputePipeline>(
        device_.get(), device_->GetPhysicalDeviceProperties(),
        device_->GetPhysicalMemoryProperties(), engine_data.fence_timeout_ms,
        GetShaderStageInfo());
    Result r =
        pipeline_->AsCompute()->Initialize(pool_.get(), device_->GetQueue());
    if (!r.IsSuccess())
      return r;
  } else {
    pipeline_ = MakeUnique<GraphicsPipeline>(
        device_.get(), device_->GetPhysicalDeviceProperties(),
        device_->GetPhysicalMemoryProperties(),
        ToVkFormat(color_frame_format_->GetFormatType()),
        ToVkFormat(depth_frame_format_->GetFormatType()),
        engine_data.fence_timeout_ms, GetShaderStageInfo());

    Result r = pipeline_->AsGraphics()->Initialize(
<<<<<<< HEAD
        kFramebufferWidth, kFramebufferHeight, pool_.get(),
        device_->GetQueue());
=======
        pipeline->GetFramebufferWidth(), pipeline->GetFramebufferHeight(),
        pool_->GetCommandPool(), device_->GetQueue());
>>>>>>> 4c4ad39c
    if (!r.IsSuccess())
      return r;
  }

  for (const auto& info : pipeline->GetVertexBuffers()) {
    Result r = SetBuffer(info.type, static_cast<uint8_t>(info.location),
                         info.buffer->IsFormatBuffer()
                             ? info.buffer->AsFormatBuffer()->GetFormat()
                             : Format(),
                         info.buffer->GetData());
    if (!r.IsSuccess())
      return r;
  }

  if (pipeline->GetIndexBuffer()) {
    auto* buf = pipeline->GetIndexBuffer();
    Result r = SetBuffer(
        buf->GetBufferType(), 0,
        buf->IsFormatBuffer() ? buf->AsFormatBuffer()->GetFormat() : Format(),
        buf->GetData());
    if (!r.IsSuccess())
      return r;
  }

  // TODO(dsinclair) pipeline->GetBuffers() ....

  return {};
}

Result EngineVulkan::SetShader(ShaderType type,
                               const std::vector<uint32_t>& data) {
  VkShaderModuleCreateInfo info = VkShaderModuleCreateInfo();
  info.sType = VK_STRUCTURE_TYPE_SHADER_MODULE_CREATE_INFO;
  info.codeSize = data.size() * sizeof(uint32_t);
  info.pCode = data.data();

  auto it = modules_.find(type);
  if (it != modules_.end())
    return Result("Vulkan::Setting Duplicated Shader Types Fail");

  VkShaderModule shader;
  if (device_->GetPtrs()->vkCreateShaderModule(
          device_->GetDevice(), &info, nullptr, &shader) != VK_SUCCESS) {
    return Result("Vulkan::Calling vkCreateShaderModule Fail");
  }

  modules_[type] = shader;
  return {};
}

std::vector<VkPipelineShaderStageCreateInfo>
EngineVulkan::GetShaderStageInfo() {
  std::vector<VkPipelineShaderStageCreateInfo> stage_info(modules_.size());
  uint32_t stage_count = 0;
  for (auto it : modules_) {
    stage_info[stage_count] = VkPipelineShaderStageCreateInfo();
    stage_info[stage_count].sType =
        VK_STRUCTURE_TYPE_PIPELINE_SHADER_STAGE_CREATE_INFO;
    stage_info[stage_count].stage = ToVkShaderStage(it.first);
    stage_info[stage_count].module = it.second;
    stage_info[stage_count].pName = nullptr;
    ++stage_count;
  }
  return stage_info;
}

Result EngineVulkan::SetBuffer(BufferType type,
                               uint8_t location,
                               const Format& format,
                               const std::vector<Value>& values) {
  auto format_type = ToVkFormat(format.GetFormatType());
  if (type != BufferType::kIndex &&
      !IsFormatSupportedByPhysicalDevice(type, device_->GetPhysicalDevice(),
                                         format_type)) {
    return Result("Vulkan::SetBuffer format is not supported for buffer type");
  }

  // Handle image and depth attachments special as they come in before
  // the pipeline is created.
  if (type == BufferType::kColor) {
    *color_frame_format_ = format;
    return {};
  }
  if (type == BufferType::kDepth) {
    *depth_frame_format_ = format;
    return {};
  }

  if (!pipeline_)
    return Result("Vulkan::SetBuffer no Pipeline exists");

  if (!pipeline_->IsGraphics())
    return Result("Vulkan::SetBuffer for Non-Graphics Pipeline");

  if (type == BufferType::kVertex) {
    if (!vertex_buffer_)
      vertex_buffer_ = MakeUnique<VertexBuffer>(device_.get());

    vertex_buffer_->SetData(location, format, values);
    return {};
  }

  if (type == BufferType::kIndex) {
    pipeline_->AsGraphics()->SetIndexBuffer(values);
    return {};
  }

  return Result("Vulkan::SetBuffer unknown buffer type");
}

Result EngineVulkan::DoClearColor(const ClearColorCommand* command) {
  if (!pipeline_->IsGraphics())
    return Result("Vulkan::Clear Color Command for Non-Graphics Pipeline");

  return pipeline_->AsGraphics()->SetClearColor(
      command->GetR(), command->GetG(), command->GetB(), command->GetA());
}

Result EngineVulkan::DoClearStencil(const ClearStencilCommand* command) {
  if (!pipeline_->IsGraphics())
    return Result("Vulkan::Clear Stencil Command for Non-Graphics Pipeline");

  return pipeline_->AsGraphics()->SetClearStencil(command->GetValue());
}

Result EngineVulkan::DoClearDepth(const ClearDepthCommand* command) {
  if (!pipeline_->IsGraphics())
    return Result("Vulkan::Clear Depth Command for Non-Graphics Pipeline");

  return pipeline_->AsGraphics()->SetClearDepth(command->GetValue());
}

Result EngineVulkan::DoClear(const ClearCommand*) {
  if (!pipeline_->IsGraphics())
    return Result("Vulkan::Clear Command for Non-Graphics Pipeline");

  return pipeline_->AsGraphics()->Clear();
}

Result EngineVulkan::DoDrawRect(const DrawRectCommand* command) {
  if (!pipeline_->IsGraphics())
    return Result("Vulkan::DrawRect for Non-Graphics Pipeline");

  auto* graphics = pipeline_->AsGraphics();

  Result r = graphics->ResetPipeline();
  if (!r.IsSuccess())
    return r;

  // |format| is not Format for frame buffer but for vertex buffer.
  // Since draw rect command contains its vertex information and it
  // does not include a format of vertex buffer, we can choose any
  // one that is suitable. We use VK_FORMAT_R32G32_SFLOAT for it.
  Format format;
  format.SetFormatType(FormatType::kR32G32_SFLOAT);
  format.AddComponent(FormatComponentType::kR, FormatMode::kSFloat, 32);
  format.AddComponent(FormatComponentType::kG, FormatMode::kSFloat, 32);

  float x = command->GetX();
  float y = command->GetY();
  float width = command->GetWidth();
  float height = command->GetHeight();
  if (command->IsOrtho()) {
    const float frame_width = static_cast<float>(graphics->GetWidth());
    const float frame_height = static_cast<float>(graphics->GetHeight());
    x = ((x / frame_width) * 2.0f) - 1.0f;
    y = ((y / frame_height) * 2.0f) - 1.0f;
    width = ((width / frame_width) * 2.0f) - 1.0f;
    height = ((height / frame_height) * 2.0f) - 1.0f;
  }

  std::vector<Value> values(8);
  // Bottom left
  values[0].SetDoubleValue(static_cast<double>(x));
  values[1].SetDoubleValue(static_cast<double>(y + height));
  // Top left
  values[2].SetDoubleValue(static_cast<double>(x));
  values[3].SetDoubleValue(static_cast<double>(y));
  // Bottom right
  values[4].SetDoubleValue(static_cast<double>(x + width));
  values[5].SetDoubleValue(static_cast<double>(y + height));
  // Top right
  values[6].SetDoubleValue(static_cast<double>(x + width));
  values[7].SetDoubleValue(static_cast<double>(y));

  auto vertex_buffer = MakeUnique<VertexBuffer>(device_.get());
  vertex_buffer->SetData(0, format, values);

  DrawArraysCommand draw(*command->GetPipelineData());
  draw.SetTopology(command->IsPatch() ? Topology::kPatchList
                                      : Topology::kTriangleStrip);
  draw.SetFirstVertexIndex(0);
  draw.SetVertexCount(4);
  draw.SetInstanceCount(1);

  r = graphics->Draw(&draw, vertex_buffer.get());
  if (!r.IsSuccess())
    return r;

  r = graphics->ResetPipeline();
  if (!r.IsSuccess())
    return r;

  vertex_buffer->Shutdown();
  return {};
}

Result EngineVulkan::DoDrawArrays(const DrawArraysCommand* command) {
  if (!pipeline_->IsGraphics())
    return Result("Vulkan::DrawArrays for Non-Graphics Pipeline");

  return pipeline_->AsGraphics()->Draw(command, vertex_buffer_.get());
}

Result EngineVulkan::DoCompute(const ComputeCommand* command) {
  if (pipeline_->IsGraphics())
    return Result("Vulkan: Compute called for graphics pipeline.");

  return pipeline_->AsCompute()->Compute(command->GetX(), command->GetY(),
                                         command->GetZ());
}

Result EngineVulkan::DoEntryPoint(const EntryPointCommand* command) {
  if (!pipeline_)
    return Result("Vulkan::DoEntryPoint no Pipeline exists");

  pipeline_->SetEntryPointName(ToVkShaderStage(command->GetShaderType()),
                               command->GetEntryPointName());
  return {};
}

Result EngineVulkan::DoPatchParameterVertices(
    const PatchParameterVerticesCommand* cmd) {
  if (!pipeline_->IsGraphics())
    return Result("Vulkan::DoPatchParameterVertices for Non-Graphics Pipeline");

  pipeline_->AsGraphics()->SetPatchControlPoints(cmd->GetControlPointCount());
  return {};
}

Result EngineVulkan::DoProcessCommands() {
  return pipeline_->ProcessCommands();
}

Result EngineVulkan::GetFrameBufferInfo(ResourceInfo* info) {
  if (!info)
    return Result("Vulkan::GetFrameBufferInfo missing info");
  if (!pipeline_)
    return Result("Vulkan::GetFrameBufferIfno missing pipeline");
  if (!pipeline_->IsGraphics())
    return Result("Vulkan::GetFrameBufferInfo for Non-Graphics Pipeline");

  const auto graphics = pipeline_->AsGraphics();
  const auto frame = graphics->GetFrame();
  const auto bytes_per_texel = color_frame_format_->GetByteSize();
  info->type = ResourceInfoType::kImage;
  info->image_info.width = frame->GetWidth();
  info->image_info.height = frame->GetHeight();
  info->image_info.depth = 1U;
  info->image_info.texel_stride = bytes_per_texel;
  info->image_info.texel_format = color_frame_format_.get();
  // When copying the image to the host buffer, we specify a row length of 0
  // which results in tight packing of rows.  So the row stride is the product
  // of the texel stride and the number of texels in a row.
  const auto row_stride = bytes_per_texel * frame->GetWidth();
  info->image_info.row_stride = row_stride;
  info->size_in_bytes = row_stride * frame->GetHeight();
  info->cpu_memory = frame->GetColorBufferPtr();

  return {};
}

Result EngineVulkan::GetFrameBuffer(std::vector<Value>* values) {
  values->resize(0);

  ResourceInfo info;
  GetFrameBufferInfo(&info);
  if (info.type != ResourceInfoType::kImage) {
    return Result(
        "Vulkan:GetFrameBuffer() is invalid for non-image framebuffer");
  }

  // TODO(jaebaek): Support other formats
  if (color_frame_format_->GetFormatType() != kDefaultFramebufferFormat)
    return Result("Vulkan::GetFrameBuffer Unsupported buffer format");

  Value pixel;

  const uint8_t* cpu_memory = static_cast<const uint8_t*>(info.cpu_memory);
  const uint32_t row_stride = info.image_info.row_stride;
  const uint32_t texel_stride = info.image_info.texel_stride;

  for (uint32_t y = 0; y < info.image_info.height; ++y) {
    for (uint32_t x = 0; x < info.image_info.width; ++x) {
      const uint8_t* ptr_8 = cpu_memory + (row_stride * y) + (texel_stride * x);
      const uint32_t* ptr_32 = reinterpret_cast<const uint32_t*>(ptr_8);
      pixel.SetIntValue(*ptr_32);
      values->push_back(pixel);
    }
  }

  return {};
}

Result EngineVulkan::GetDescriptorInfo(const uint32_t descriptor_set,
                                       const uint32_t binding,
                                       ResourceInfo* info) {
  return pipeline_->GetDescriptorInfo(descriptor_set, binding, info);
}

Result EngineVulkan::DoBuffer(const BufferCommand* command) {
  if (command->IsPushConstant())
    return pipeline_->AddPushConstant(command);

  if (!IsDescriptorSetInBounds(device_->GetPhysicalDevice(),
                               command->GetDescriptorSet())) {
    return Result(
        "Vulkan::DoBuffer exceed maxBoundDescriptorSets limit of physical "
        "device");
  }

  return pipeline_->AddDescriptor(command);
}

bool EngineVulkan::IsFormatSupportedByPhysicalDevice(
    BufferType type,
    VkPhysicalDevice physical_device,
    VkFormat format) {
  VkFormatProperties properties = VkFormatProperties();
  device_->GetPtrs()->vkGetPhysicalDeviceFormatProperties(physical_device,
                                                          format, &properties);

  VkFormatFeatureFlagBits flag = VK_FORMAT_FEATURE_VERTEX_BUFFER_BIT;
  bool is_buffer_type_image = false;
  switch (type) {
    case BufferType::kColor:
      flag = VK_FORMAT_FEATURE_COLOR_ATTACHMENT_BIT;
      is_buffer_type_image = true;
      break;
    case BufferType::kDepth:
      flag = VK_FORMAT_FEATURE_DEPTH_STENCIL_ATTACHMENT_BIT;
      is_buffer_type_image = true;
      break;
    case BufferType::kSampled:
      flag = VK_FORMAT_FEATURE_SAMPLED_IMAGE_BIT;
      is_buffer_type_image = true;
      break;
    case BufferType::kVertex:
      flag = VK_FORMAT_FEATURE_VERTEX_BUFFER_BIT;
      is_buffer_type_image = false;
      break;
    default:
      return false;
  }

  return ((is_buffer_type_image ? properties.optimalTilingFeatures
                                : properties.bufferFeatures) &
          flag) == flag;
}

bool EngineVulkan::IsDescriptorSetInBounds(VkPhysicalDevice physical_device,
                                           uint32_t descriptor_set) {
  VkPhysicalDeviceProperties properties = VkPhysicalDeviceProperties();
  device_->GetPtrs()->vkGetPhysicalDeviceProperties(physical_device,
                                                    &properties);
  return properties.limits.maxBoundDescriptorSets > descriptor_set;
}

}  // namespace vulkan
}  // namespace amber<|MERGE_RESOLUTION|>--- conflicted
+++ resolved
@@ -204,13 +204,8 @@
         engine_data.fence_timeout_ms, GetShaderStageInfo());
 
     Result r = pipeline_->AsGraphics()->Initialize(
-<<<<<<< HEAD
-        kFramebufferWidth, kFramebufferHeight, pool_.get(),
-        device_->GetQueue());
-=======
         pipeline->GetFramebufferWidth(), pipeline->GetFramebufferHeight(),
-        pool_->GetCommandPool(), device_->GetQueue());
->>>>>>> 4c4ad39c
+        pool_.get(), device_->GetQueue());
     if (!r.IsSuccess())
       return r;
   }
