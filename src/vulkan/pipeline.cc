// Copyright 2018 The Amber Authors.
//
// Licensed under the Apache License, Version 2.0 (the "License");
// you may not use this file except in compliance with the License.
// You may obtain a copy of the License at
//
//     http://www.apache.org/licenses/LICENSE-2.0
//
// Unless required by applicable law or agreed to in writing, software
// distributed under the License is distributed on an "AS IS" BASIS,
// WITHOUT WARRANTIES OR CONDITIONS OF ANY KIND, either express or implied.
// See the License for the specific language governing permissions and
// limitations under the License.

#include "src/vulkan/pipeline.h"

#include <algorithm>
#include <cassert>
#include <limits>
#include <utility>

#include "src/command.h"
#include "src/engine.h"
#include "src/make_unique.h"
#include "src/vulkan/buffer_descriptor.h"
#include "src/vulkan/compute_pipeline.h"
#include "src/vulkan/device.h"
#include "src/vulkan/graphics_pipeline.h"

namespace amber {
namespace vulkan {
namespace {

const char* kDefaultEntryPointName = "main";

}  // namespace

Pipeline::Pipeline(
    PipelineType type,
    Device* device,
    const VkPhysicalDeviceProperties& properties,
    const VkPhysicalDeviceMemoryProperties& memory_properties,
    uint32_t fence_timeout_ms,
    const std::vector<VkPipelineShaderStageCreateInfo>& shader_stage_info)
    : device_(device),
      memory_properties_(memory_properties),
      pipeline_type_(type),
      physical_device_properties_(properties),
      shader_stage_info_(shader_stage_info),
      fence_timeout_ms_(fence_timeout_ms) {}

Pipeline::~Pipeline() = default;

GraphicsPipeline* Pipeline::AsGraphics() {
  return static_cast<GraphicsPipeline*>(this);
}

ComputePipeline* Pipeline::AsCompute() {
  return static_cast<ComputePipeline*>(this);
}

Result Pipeline::Initialize(CommandPool* pool, VkQueue queue) {
  push_constant_ = MakeUnique<PushConstant>(
      device_, physical_device_properties_.limits.maxPushConstantsSize);

  command_ = MakeUnique<CommandBuffer>(device_, pool, queue);
  return command_->Initialize();
}

void Pipeline::Shutdown() {
  if (command_) {
    Result r = command_->End();
    if (r.IsSuccess())
      command_->SubmitAndReset(fence_timeout_ms_);

    command_->Shutdown();
  }

  for (auto& info : descriptor_set_info_) {
    if (info.layout != VK_NULL_HANDLE) {
      device_->GetPtrs()->vkDestroyDescriptorSetLayout(device_->GetDevice(),
                                                       info.layout, nullptr);
    }

    if (info.empty)
      continue;

    if (info.pool != VK_NULL_HANDLE) {
      device_->GetPtrs()->vkDestroyDescriptorPool(device_->GetDevice(),
                                                  info.pool, nullptr);
    }

    for (auto& desc : info.descriptors_) {
      if (desc)
        desc->Shutdown();
    }
  }
}

Result Pipeline::CreateDescriptorSetLayouts() {
  for (auto& info : descriptor_set_info_) {
    VkDescriptorSetLayoutCreateInfo desc_info =
        VkDescriptorSetLayoutCreateInfo();
    desc_info.sType = VK_STRUCTURE_TYPE_DESCRIPTOR_SET_LAYOUT_CREATE_INFO;

    // If there are no descriptors for this descriptor set we only
    // need to create its layout and there will be no bindings.
    std::vector<VkDescriptorSetLayoutBinding> bindings;
    for (auto& desc : info.descriptors_) {
      bindings.emplace_back();
      bindings.back().binding = desc->GetBinding();
      bindings.back().descriptorType = ToVkDescriptorType(desc->GetType());
      bindings.back().descriptorCount = 1;
      bindings.back().stageFlags = VK_SHADER_STAGE_ALL;
    }
    desc_info.bindingCount = static_cast<uint32_t>(bindings.size());
    desc_info.pBindings = bindings.data();

    if (device_->GetPtrs()->vkCreateDescriptorSetLayout(
            device_->GetDevice(), &desc_info, nullptr, &info.layout) !=
        VK_SUCCESS) {
      return Result("Vulkan::Calling vkCreateDescriptorSetLayout Fail");
    }
  }

  return {};
}

Result Pipeline::CreateDescriptorPools() {
  for (auto& info : descriptor_set_info_) {
    if (info.empty)
      continue;

    std::vector<VkDescriptorPoolSize> pool_sizes;
    for (auto& desc : info.descriptors_) {
      auto type = ToVkDescriptorType(desc->GetType());
      auto it = find_if(pool_sizes.begin(), pool_sizes.end(),
                        [&type](const VkDescriptorPoolSize& size) {
                          return size.type == type;
                        });
      if (it != pool_sizes.end()) {
        it->descriptorCount += 1;
        continue;
      }

      pool_sizes.emplace_back();
      pool_sizes.back().type = type;
      pool_sizes.back().descriptorCount = 1;
    }

    VkDescriptorPoolCreateInfo pool_info = VkDescriptorPoolCreateInfo();
    pool_info.sType = VK_STRUCTURE_TYPE_DESCRIPTOR_POOL_CREATE_INFO;
    pool_info.maxSets = 1;
    pool_info.poolSizeCount = static_cast<uint32_t>(pool_sizes.size());
    pool_info.pPoolSizes = pool_sizes.data();

    if (device_->GetPtrs()->vkCreateDescriptorPool(device_->GetDevice(),
                                                   &pool_info, nullptr,
                                                   &info.pool) != VK_SUCCESS) {
      return Result("Vulkan::Calling vkCreateDescriptorPool Fail");
    }
  }

  return {};
}

Result Pipeline::CreateDescriptorSets() {
  for (size_t i = 0; i < descriptor_set_info_.size(); ++i) {
    if (descriptor_set_info_[i].empty)
      continue;

    VkDescriptorSetAllocateInfo desc_set_info = VkDescriptorSetAllocateInfo();
    desc_set_info.sType = VK_STRUCTURE_TYPE_DESCRIPTOR_SET_ALLOCATE_INFO;
    desc_set_info.descriptorPool = descriptor_set_info_[i].pool;
    desc_set_info.descriptorSetCount = 1;
    desc_set_info.pSetLayouts = &descriptor_set_info_[i].layout;

    VkDescriptorSet desc_set = VK_NULL_HANDLE;
    if (device_->GetPtrs()->vkAllocateDescriptorSets(
            device_->GetDevice(), &desc_set_info, &desc_set) != VK_SUCCESS) {
      return Result("Vulkan::Calling vkAllocateDescriptorSets Fail");
    }
    descriptor_set_info_[i].vk_desc_set = desc_set;
  }

  return {};
}

Result Pipeline::CreateVkPipelineLayout(VkPipelineLayout* pipeline_layout) {
  Result r = CreateVkDescriptorRelatedObjectsIfNeeded();
  if (!r.IsSuccess())
    return r;

  std::vector<VkDescriptorSetLayout> descriptor_set_layouts;
  for (const auto& desc_set : descriptor_set_info_)
    descriptor_set_layouts.push_back(desc_set.layout);

  VkPipelineLayoutCreateInfo pipeline_layout_info =
      VkPipelineLayoutCreateInfo();
  pipeline_layout_info.sType = VK_STRUCTURE_TYPE_PIPELINE_LAYOUT_CREATE_INFO;
  pipeline_layout_info.setLayoutCount =
      static_cast<uint32_t>(descriptor_set_layouts.size());
  pipeline_layout_info.pSetLayouts = descriptor_set_layouts.data();

  VkPushConstantRange push_const_range = push_constant_->GetPushConstantRange();
  if (push_const_range.size) {
    pipeline_layout_info.pushConstantRangeCount = 1U;
    pipeline_layout_info.pPushConstantRanges = &push_const_range;
  }

  if (device_->GetPtrs()->vkCreatePipelineLayout(
          device_->GetDevice(), &pipeline_layout_info, nullptr,
          pipeline_layout) != VK_SUCCESS) {
    return Result("Vulkan::Calling vkCreatePipelineLayout Fail");
  }

  return {};
}

Result Pipeline::CreateVkDescriptorRelatedObjectsIfNeeded() {
  if (descriptor_related_objects_already_created_)
    return {};

  Result r = CreateDescriptorSetLayouts();
  if (!r.IsSuccess())
    return r;

  r = CreateDescriptorPools();
  if (!r.IsSuccess())
    return r;

  r = CreateDescriptorSets();
  if (!r.IsSuccess())
    return r;

  descriptor_related_objects_already_created_ = true;
  return {};
}

Result Pipeline::UpdateDescriptorSetsIfNeeded() {
  for (auto& info : descriptor_set_info_) {
    for (auto& desc : info.descriptors_) {
      Result r = desc->UpdateDescriptorSetIfNeeded(info.vk_desc_set);
      if (!r.IsSuccess())
        return r;
    }
  }

  return {};
}

<<<<<<< HEAD
Result Pipeline::RecordPushConstant(const VkPipelineLayout& pipeline_layout) {
  return push_constant_->RecordPushConstantVkCommand(
      command_->GetCommandBuffer(), pipeline_layout);
=======
Result Pipeline::RecordPushConstant() {
  return push_constant_->RecordPushConstantVkCommand(command_.get(),
                                                     pipeline_layout_);
>>>>>>> 12389f28
}

Result Pipeline::AddPushConstant(const BufferCommand* command) {
  if (!command->IsPushConstant())
    return Result(
        "Pipeline::AddPushConstant BufferCommand type is not push constant");

  return push_constant_->AddBufferData(command);
}

Result Pipeline::AddDescriptor(const BufferCommand* buffer_command) {
  if (buffer_command == nullptr)
    return Result("Pipeline::AddDescriptor BufferCommand is nullptr");

  if (!buffer_command->IsSSBO() && !buffer_command->IsUniform())
    return Result("Pipeline::AddDescriptor not supported buffer type");

  const uint32_t desc_set = buffer_command->GetDescriptorSet();
  if (desc_set >= descriptor_set_info_.size()) {
    for (size_t i = descriptor_set_info_.size();
         i <= static_cast<size_t>(desc_set); ++i) {
      descriptor_set_info_.emplace_back();
    }
  }

  if (descriptor_set_info_[desc_set].empty &&
      descriptor_related_objects_already_created_) {
    return Result(
        "Vulkan: Pipeline descriptor related objects were already created but "
        "try to put data on empty descriptor set '" +
        std::to_string(desc_set) +
        "'. Note that all used descriptor sets must be allocated before the "
        "first compute or draw.");
  }
  descriptor_set_info_[desc_set].empty = false;

  auto& descriptors = descriptor_set_info_[desc_set].descriptors_;
  Descriptor* desc = nullptr;
  for (auto& descriptor : descriptors) {
    if (descriptor->GetBinding() == buffer_command->GetBinding())
      desc = descriptor.get();
  }

  if (desc == nullptr) {
    auto desc_type = buffer_command->IsSSBO() ? DescriptorType::kStorageBuffer
                                              : DescriptorType::kUniformBuffer;
    auto buffer_desc = MakeUnique<BufferDescriptor>(
        desc_type, device_, buffer_command->GetDescriptorSet(),
        buffer_command->GetBinding());
    descriptors.push_back(std::move(buffer_desc));

    desc = descriptors.back().get();
  }

  if (buffer_command->IsSSBO() && !desc->IsStorageBuffer()) {
    return Result(
        "Vulkan::AddDescriptor BufferCommand for SSBO uses wrong descriptor "
        "set and binding");
  }

  if (buffer_command->IsUniform() && !desc->IsUniformBuffer()) {
    return Result(
        "Vulkan::AddDescriptor BufferCommand for UBO uses wrong descriptor set "
        "and binding");
  }

  desc->AddToBufferInputQueue(
      buffer_command->GetDatumType().GetType(), buffer_command->GetOffset(),
      buffer_command->GetSize(), buffer_command->GetValues());

  return {};
}

Result Pipeline::SendDescriptorDataToDeviceIfNeeded() {
  bool data_send_needed = false;
  for (auto& info : descriptor_set_info_) {
    for (auto& desc : info.descriptors_) {
      if (desc->HasDataNotSent()) {
        data_send_needed = true;
        break;
      }
    }

    if (data_send_needed)
      break;
  }

  if (!data_send_needed)
    return {};

  Result r = command_->BeginIfNotInRecording();
  if (!r.IsSuccess())
    return r;

  for (auto& info : descriptor_set_info_) {
    for (auto& desc : info.descriptors_) {
      r = desc->CreateResourceIfNeeded(memory_properties_);
      if (!r.IsSuccess())
        return r;
    }
  }

  r = command_->End();
  if (!r.IsSuccess())
    return r;

  // Note that if a buffer for a descriptor is host accessible and
  // does not need to record a command to copy data to device, it
  // directly writes data to the buffer. The direct write must be
  // done after resizing backed buffer i.e., copying data to the new
  // buffer from the old one. Thus, we must submit commands here to
  // guarantee this.
  r = command_->SubmitAndReset(GetFenceTimeout());
  if (!r.IsSuccess())
    return r;

  r = command_->BeginIfNotInRecording();
  if (!r.IsSuccess())
    return r;

  for (auto& info : descriptor_set_info_) {
    for (auto& desc : info.descriptors_) {
      r = desc->RecordCopyDataToResourceIfNeeded(command_.get());
      if (!r.IsSuccess())
        return r;
    }
  }

  return {};
}

void Pipeline::BindVkDescriptorSets(const VkPipelineLayout& pipeline_layout) {
  for (size_t i = 0; i < descriptor_set_info_.size(); ++i) {
    if (descriptor_set_info_[i].empty)
      continue;

    device_->GetPtrs()->vkCmdBindDescriptorSets(
        command_->GetCommandBuffer(),
        IsGraphics() ? VK_PIPELINE_BIND_POINT_GRAPHICS
                     : VK_PIPELINE_BIND_POINT_COMPUTE,
        pipeline_layout, static_cast<uint32_t>(i), 1,
        &descriptor_set_info_[i].vk_desc_set, 0, nullptr);
  }
}

Result Pipeline::ReadbackDescriptorsToHostDataQueue() {
  Result r = command_->BeginIfNotInRecording();
  if (!r.IsSuccess())
    return r;

  for (auto& desc_set : descriptor_set_info_) {
    for (auto& desc : desc_set.descriptors_) {
      r = desc->RecordCopyDataToHost(command_.get());
      if (!r.IsSuccess())
        return r;
    }
  }

  r = command_->End();
  if (!r.IsSuccess())
    return r;

  r = command_->SubmitAndReset(GetFenceTimeout());
  if (!r.IsSuccess())
    return r;

  for (auto& desc_set : descriptor_set_info_) {
    for (auto& desc : desc_set.descriptors_) {
      r = desc->MoveResourceToBufferOutput();
      if (!r.IsSuccess())
        return r;
    }
  }

  return {};
}

Result Pipeline::GetDescriptorInfo(const uint32_t descriptor_set,
                                   const uint32_t binding,
                                   ResourceInfo* info) {
  assert(info);

  if (descriptor_set_info_.size() <= descriptor_set) {
    return Result(
        "Pipeline::GetDescriptorInfo no Descriptor class has given descriptor "
        "set: " +
        std::to_string(descriptor_set));
  }

  for (auto& desc : descriptor_set_info_[descriptor_set].descriptors_) {
    if (desc->GetBinding() == binding) {
      *info = desc->GetResourceInfo();
      return {};
    }
  }

  return Result("Vulkan::Pipeline descriptor with descriptor set: " +
                std::to_string(descriptor_set) +
                ", binding: " + std::to_string(binding) + " does not exist");
}

const char* Pipeline::GetEntryPointName(VkShaderStageFlagBits stage) const {
  auto it = entry_points_.find(stage);
  if (it != entry_points_.end())
    return it->second.c_str();

  return kDefaultEntryPointName;
}

Result Pipeline::ProcessCommands() {
  Result r = command_->BeginIfNotInRecording();
  if (!r.IsSuccess())
    return r;

  r = command_->End();
  if (!r.IsSuccess())
    return r;

  return command_->SubmitAndReset(GetFenceTimeout());
}

}  // namespace vulkan
}  // namespace amber<|MERGE_RESOLUTION|>--- conflicted
+++ resolved
@@ -249,15 +249,9 @@
   return {};
 }
 
-<<<<<<< HEAD
 Result Pipeline::RecordPushConstant(const VkPipelineLayout& pipeline_layout) {
-  return push_constant_->RecordPushConstantVkCommand(
-      command_->GetCommandBuffer(), pipeline_layout);
-=======
-Result Pipeline::RecordPushConstant() {
   return push_constant_->RecordPushConstantVkCommand(command_.get(),
-                                                     pipeline_layout_);
->>>>>>> 12389f28
+                                                     pipeline_layout);
 }
 
 Result Pipeline::AddPushConstant(const BufferCommand* command) {
