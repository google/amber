// Copyright 2018 The Amber Authors.
//
// Licensed under the Apache License, Version 2.0 (the "License");
// you may not use this file except in compliance with the License.
// You may obtain a copy of the License at
//
//     http://www.apache.org/licenses/LICENSE-2.0
//
// Unless required by applicable law or agreed to in writing, software
// distributed under the License is distributed on an "AS IS" BASIS,
// WITHOUT WARRANTIES OR CONDITIONS OF ANY KIND, either express or implied.
// See the License for the specific language governing permissions and
// limitations under the License.

#include "src/vulkan/pipeline.h"

#include <algorithm>
#include <cassert>
#include <limits>
#include <utility>

#include "src/command.h"
#include "src/engine.h"
#include "src/make_unique.h"
#include "src/vulkan/buffer_descriptor.h"
#include "src/vulkan/compute_pipeline.h"
#include "src/vulkan/graphics_pipeline.h"

namespace amber {
namespace vulkan {
namespace {

const char* kDefaultEntryPointName = "main";

}  // namespace

Pipeline::Pipeline(
    PipelineType type,
    VkDevice device,
    const VkPhysicalDeviceProperties& properties,
    const VkPhysicalDeviceMemoryProperties& memory_properties,
    uint32_t fence_timeout_ms,
    const std::vector<VkPipelineShaderStageCreateInfo>& shader_stage_info)
    : device_(device),
      memory_properties_(memory_properties),
      pipeline_type_(type),
      physical_device_properties_(properties),
      shader_stage_info_(shader_stage_info),
      fence_timeout_ms_(fence_timeout_ms) {}

Pipeline::~Pipeline() = default;

GraphicsPipeline* Pipeline::AsGraphics() {
  return static_cast<GraphicsPipeline*>(this);
}

ComputePipeline* Pipeline::AsCompute() {
  return static_cast<ComputePipeline*>(this);
}

Result Pipeline::Initialize(VkCommandPool pool, VkQueue queue) {
  push_constant_ = MakeUnique<PushConstant>(
      physical_device_properties_.limits.maxPushConstantsSize);

  command_ = MakeUnique<CommandBuffer>(device_, pool, queue);
  return command_->Initialize();
}

void Pipeline::Shutdown() {
  if (command_) {
    Result r = command_->End();
    if (r.IsSuccess())
      command_->SubmitAndReset(fence_timeout_ms_);

    command_->Shutdown();
  }

  DestroyVkDescriptorAndPipelineRelatedObjects();
}

void Pipeline::DestroyVkDescriptorAndPipelineRelatedObjects() {
  for (auto& info : descriptor_set_info_) {
    if (info.layout != VK_NULL_HANDLE)
      vkDestroyDescriptorSetLayout(device_, info.layout, nullptr);

    if (info.empty)
      continue;

    if (info.pool != VK_NULL_HANDLE)
      vkDestroyDescriptorPool(device_, info.pool, nullptr);

    for (auto& desc : info.descriptors_) {
      if (desc)
        desc->Shutdown();
    }
  }

  ResetVkPipelineRelatedObjects();
}

void Pipeline::ResetVkPipelineRelatedObjects() {
  if (pipeline_layout_ != VK_NULL_HANDLE) {
    vkDestroyPipelineLayout(device_, pipeline_layout_, nullptr);
    pipeline_layout_ = VK_NULL_HANDLE;
  }

  if (pipeline_ != VK_NULL_HANDLE) {
    vkDestroyPipeline(device_, pipeline_, nullptr);
    pipeline_ = VK_NULL_HANDLE;
  }
}

Result Pipeline::CreateDescriptorSetLayouts() {
  for (auto& info : descriptor_set_info_) {
    VkDescriptorSetLayoutCreateInfo desc_info = {};
    desc_info.sType = VK_STRUCTURE_TYPE_DESCRIPTOR_SET_LAYOUT_CREATE_INFO;

    // If there are no descriptors for this descriptor set we only
    // need to create its layout and there will be no bindings.
    std::vector<VkDescriptorSetLayoutBinding> bindings;
    for (auto& desc : info.descriptors_) {
      bindings.emplace_back();
      bindings.back().binding = desc->GetBinding();
      bindings.back().descriptorType = ToVkDescriptorType(desc->GetType());
      bindings.back().descriptorCount = 1;
      bindings.back().stageFlags = VK_SHADER_STAGE_ALL;
    }
    desc_info.bindingCount = static_cast<uint32_t>(bindings.size());
    desc_info.pBindings = bindings.data();

    if (vkCreateDescriptorSetLayout(device_, &desc_info, nullptr,
                                    &info.layout) != VK_SUCCESS) {
      return Result("Vulkan::Calling vkCreateDescriptorSetLayout Fail");
    }
  }

  return {};
}

Result Pipeline::CreateDescriptorPools() {
  for (auto& info : descriptor_set_info_) {
    if (info.empty)
      continue;

    std::vector<VkDescriptorPoolSize> pool_sizes;
    for (auto& desc : info.descriptors_) {
      auto type = ToVkDescriptorType(desc->GetType());
      auto it = find_if(pool_sizes.begin(), pool_sizes.end(),
                        [&type](const VkDescriptorPoolSize& size) {
                          return size.type == type;
                        });
      if (it != pool_sizes.end()) {
        it->descriptorCount += 1;
        continue;
      }

      pool_sizes.emplace_back();
      pool_sizes.back().type = type;
      pool_sizes.back().descriptorCount = 1;
    }

    VkDescriptorPoolCreateInfo pool_info = {};
    pool_info.sType = VK_STRUCTURE_TYPE_DESCRIPTOR_POOL_CREATE_INFO;
    pool_info.maxSets = 1;
    pool_info.poolSizeCount = static_cast<uint32_t>(pool_sizes.size());
    pool_info.pPoolSizes = pool_sizes.data();

    if (vkCreateDescriptorPool(device_, &pool_info, nullptr, &info.pool) !=
        VK_SUCCESS) {
      return Result("Vulkan::Calling vkCreateDescriptorPool Fail");
    }
  }

  return {};
}

Result Pipeline::CreateDescriptorSets() {
  for (size_t i = 0; i < descriptor_set_info_.size(); ++i) {
    if (descriptor_set_info_[i].empty)
      continue;

    VkDescriptorSetAllocateInfo desc_set_info = {};
    desc_set_info.sType = VK_STRUCTURE_TYPE_DESCRIPTOR_SET_ALLOCATE_INFO;
    desc_set_info.descriptorPool = descriptor_set_info_[i].pool;
    desc_set_info.descriptorSetCount = 1;
    desc_set_info.pSetLayouts = &descriptor_set_info_[i].layout;

    VkDescriptorSet desc_set = VK_NULL_HANDLE;
    if (vkAllocateDescriptorSets(device_, &desc_set_info, &desc_set) !=
        VK_SUCCESS) {
      return Result("Vulkan::Calling vkAllocateDescriptorSets Fail");
    }
    descriptor_set_info_[i].vk_desc_set = desc_set;
  }

  return {};
}

Result Pipeline::CreatePipelineLayout() {
  std::vector<VkDescriptorSetLayout> descriptor_set_layouts;
  for (const auto& desc_set : descriptor_set_info_)
    descriptor_set_layouts.push_back(desc_set.layout);

  VkPipelineLayoutCreateInfo pipeline_layout_info = {};
  pipeline_layout_info.sType = VK_STRUCTURE_TYPE_PIPELINE_LAYOUT_CREATE_INFO;
  pipeline_layout_info.setLayoutCount =
      static_cast<uint32_t>(descriptor_set_layouts.size());
  pipeline_layout_info.pSetLayouts = descriptor_set_layouts.data();

  VkPushConstantRange push_const_range = push_constant_->GetPushConstantRange();
  if (push_const_range.size) {
    pipeline_layout_info.pushConstantRangeCount = 1U;
    pipeline_layout_info.pPushConstantRanges = &push_const_range;
  }

  if (vkCreatePipelineLayout(device_, &pipeline_layout_info, nullptr,
                             &pipeline_layout_) != VK_SUCCESS) {
    return Result("Vulkan::Calling vkCreatePipelineLayout Fail");
  }

  return {};
}

Result Pipeline::CreateVkDescriptorRelatedObjectsAndPipelineLayoutIfNeeded() {
  if (descriptor_related_objects_already_created_) {
    return pipeline_layout_ == VK_NULL_HANDLE ? CreatePipelineLayout()
                                              : Result();
  }

  Result r = CreateDescriptorSetLayouts();
  if (!r.IsSuccess())
    return r;

  r = CreateDescriptorPools();
  if (!r.IsSuccess())
    return r;

  r = CreateDescriptorSets();
  if (!r.IsSuccess())
    return r;

  descriptor_related_objects_already_created_ = true;
  return CreatePipelineLayout();
}

Result Pipeline::UpdateDescriptorSetsIfNeeded() {
  for (auto& info : descriptor_set_info_) {
    for (auto& desc : info.descriptors_) {
      Result r = desc->UpdateDescriptorSetIfNeeded(info.vk_desc_set);
      if (!r.IsSuccess())
        return r;
    }
  }

  return {};
}

Result Pipeline::RecordPushConstant() {
  return push_constant_->RecordPushConstantVkCommand(
      command_->GetCommandBuffer(), pipeline_layout_);
}

Result Pipeline::AddPushConstant(const BufferCommand* command) {
  if (!command->IsPushConstant())
    return Result(
        "Pipeline::AddPushConstant BufferCommand type is not push constant");

  ResetVkPipelineRelatedObjects();

  return push_constant_->AddBufferData(command);
}

Result Pipeline::AddDescriptor(const BufferCommand* buffer_command) {
  if (buffer_command == nullptr)
    return Result("Pipeline::AddDescriptor BufferCommand is nullptr");

  if (!buffer_command->IsSSBO() && !buffer_command->IsUniform())
    return Result("Pipeline::AddDescriptor not supported buffer type");

  const uint32_t desc_set = buffer_command->GetDescriptorSet();
  if (desc_set >= descriptor_set_info_.size()) {
    for (size_t i = descriptor_set_info_.size();
         i <= static_cast<size_t>(desc_set); ++i) {
      descriptor_set_info_.emplace_back();
    }
  }

  if (descriptor_set_info_[desc_set].empty &&
      descriptor_related_objects_already_created_) {
    return Result(
        "Vulkan: Pipeline descriptor related objects were already created but "
        "try to put data on empty descriptor set '" +
        std::to_string(desc_set) +
        "'. Note that all used descriptor sets must be allocated before the "
        "first compute or draw.");
  }
  descriptor_set_info_[desc_set].empty = false;

  auto& descriptors = descriptor_set_info_[desc_set].descriptors_;
  Descriptor* desc = nullptr;
  for (auto& descriptor : descriptors) {
    if (descriptor->GetBinding() == buffer_command->GetBinding())
      desc = descriptor.get();
  }

  if (desc == nullptr) {
    auto desc_type = buffer_command->IsSSBO() ? DescriptorType::kStorageBuffer
                                              : DescriptorType::kUniformBuffer;
    auto buffer_desc = MakeUnique<BufferDescriptor>(
        desc_type, device_, buffer_command->GetDescriptorSet(),
        buffer_command->GetBinding());
    descriptors.push_back(std::move(buffer_desc));

    desc = descriptors.back().get();
  }

  if (buffer_command->IsSSBO() && !desc->IsStorageBuffer()) {
    return Result(
        "Vulkan::AddDescriptor BufferCommand for SSBO uses wrong descriptor "
        "set and binding");
  }

  if (buffer_command->IsUniform() && !desc->IsUniformBuffer()) {
    return Result(
        "Vulkan::AddDescriptor BufferCommand for UBO uses wrong descriptor set "
        "and binding");
  }

  desc->AddToBufferDataQueue(
      buffer_command->GetDatumType().GetType(), buffer_command->GetOffset(),
      buffer_command->GetSize(), buffer_command->GetValues());

  return {};
}

Result Pipeline::SendDescriptorDataToDeviceIfNeeded() {
  bool data_send_needed = false;
  for (auto& info : descriptor_set_info_) {
    for (auto& desc : info.descriptors_) {
      if (desc->HasDataNotSent()) {
        data_send_needed = true;
        break;
      }
    }

    if (data_send_needed)
      break;
  }

  if (!data_send_needed)
    return {};

  Result r = command_->BeginIfNotInRecording();
  if (!r.IsSuccess())
    return r;

  for (auto& info : descriptor_set_info_) {
    for (auto& desc : info.descriptors_) {
      r = desc->CreateResourceIfNeeded(memory_properties_);
      if (!r.IsSuccess())
        return r;
    }
  }

  r = command_->End();
  if (!r.IsSuccess())
    return r;

  // Note that if a buffer for a descriptor is host accessible and
  // does not need to record a command to copy data to device, it
  // directly writes data to the buffer. The direct write must be
  // done after resizing backed buffer i.e., copying data to the new
  // buffer from the old one. Thus, we must submit commands here to
  // guarantee this.
  r = command_->SubmitAndReset(GetFenceTimeout());
  if (!r.IsSuccess())
    return r;

  r = command_->BeginIfNotInRecording();
  if (!r.IsSuccess())
    return r;

  for (auto& info : descriptor_set_info_) {
<<<<<<< HEAD
    for (auto& desc : info.descriptors_)
      desc->CopyDataToResourceIfNeeded(command_->GetCommandBuffer());
=======
    for (auto& desc : info.descriptors_) {
      r = desc->UpdateResourceIfNeeded(command_->GetCommandBuffer());
      if (!r.IsSuccess())
        return r;
    }
>>>>>>> 39af1036
  }

  return {};
}

void Pipeline::BindVkDescriptorSets() {
  for (size_t i = 0; i < descriptor_set_info_.size(); ++i) {
    if (descriptor_set_info_[i].empty)
      continue;

    vkCmdBindDescriptorSets(command_->GetCommandBuffer(),
                            IsGraphics() ? VK_PIPELINE_BIND_POINT_GRAPHICS
                                         : VK_PIPELINE_BIND_POINT_COMPUTE,
                            pipeline_layout_, static_cast<uint32_t>(i), 1,
                            &descriptor_set_info_[i].vk_desc_set, 0, nullptr);
  }
}

void Pipeline::BindVkPipeline() {
  vkCmdBindPipeline(command_->GetCommandBuffer(),
                    IsGraphics() ? VK_PIPELINE_BIND_POINT_GRAPHICS
                                 : VK_PIPELINE_BIND_POINT_COMPUTE,
                    pipeline_);
}

Result Pipeline::ReadbackDescriptorsToHostDataQueue() {
  Result r = command_->BeginIfNotInRecording();
  if (!r.IsSuccess())
    return r;

  for (auto& desc_set : descriptor_set_info_) {
    for (auto& desc : desc_set.descriptors_) {
      r = desc->CopyDataToHost(command_->GetCommandBuffer());
      if (!r.IsSuccess())
        return r;
    }
  }

  r = command_->End();
  if (!r.IsSuccess())
    return r;

  r = command_->SubmitAndReset(GetFenceTimeout());
  if (!r.IsSuccess())
    return r;

  for (auto& desc_set : descriptor_set_info_) {
    for (auto& desc : desc_set.descriptors_) {
      r = desc->MoveResourceToBufferDataQueue();
      if (!r.IsSuccess())
        return r;
    }
  }

  return {};
}

Result Pipeline::GetDescriptorInfo(const uint32_t descriptor_set,
                                   const uint32_t binding,
                                   ResourceInfo* info) {
  assert(info);

  if (descriptor_set_info_.size() <= descriptor_set) {
    return Result(
        "Pipeline::GetDescriptorInfo no Descriptor class has given descriptor "
        "set: " +
        std::to_string(descriptor_set));
  }

  for (auto& desc : descriptor_set_info_[descriptor_set].descriptors_) {
    if (desc->GetBinding() == binding) {
      *info = desc->GetResourceInfo();
      return {};
    }
  }

  return Result("Vulkan::Pipeline descriptor with descriptor set: " +
                std::to_string(descriptor_set) +
                ", binding: " + std::to_string(binding) + " does not exist");
}

const char* Pipeline::GetEntryPointName(VkShaderStageFlagBits stage) const {
  auto it = entry_points_.find(stage);
  if (it != entry_points_.end())
    return it->second.c_str();

  return kDefaultEntryPointName;
}

Result Pipeline::ProcessCommands() {
  Result r = command_->BeginIfNotInRecording();
  if (!r.IsSuccess())
    return r;

  r = command_->End();
  if (!r.IsSuccess())
    return r;

  return command_->SubmitAndReset(GetFenceTimeout());
}

}  // namespace vulkan
}  // namespace amber<|MERGE_RESOLUTION|>--- conflicted
+++ resolved
@@ -381,16 +381,11 @@
     return r;
 
   for (auto& info : descriptor_set_info_) {
-<<<<<<< HEAD
-    for (auto& desc : info.descriptors_)
-      desc->CopyDataToResourceIfNeeded(command_->GetCommandBuffer());
-=======
-    for (auto& desc : info.descriptors_) {
-      r = desc->UpdateResourceIfNeeded(command_->GetCommandBuffer());
+    for (auto& desc : info.descriptors_) {
+      r = desc->CopyDataToResourceIfNeeded(command_->GetCommandBuffer());
       if (!r.IsSuccess())
         return r;
     }
->>>>>>> 39af1036
   }
 
   return {};
