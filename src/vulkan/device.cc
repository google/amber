--- conflicted
+++ resolved
@@ -461,13 +461,8 @@
 }
 
 bool Device::IsFormatSupportedByPhysicalDevice(const Format& format,
-<<<<<<< HEAD
                                                Buffer* buffer) {
-  VkFormat vk_format = ToVkFormat(format.GetFormatType());
-=======
-                                               BufferType type) {
   VkFormat vk_format = GetVkFormat(format);
->>>>>>> d68c4894
   VkFormatProperties properties = VkFormatProperties();
   GetPtrs()->vkGetPhysicalDeviceFormatProperties(physical_device_, vk_format,
                                                  &properties);
