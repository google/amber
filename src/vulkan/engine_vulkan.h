--- conflicted
+++ resolved
@@ -38,14 +38,10 @@
   // Engine
   Result Initialize(const std::vector<Feature>& features,
                     const std::vector<std::string>& extensions) override;
-<<<<<<< HEAD
-  Result InitializeWithDevice(void* default_device) override;
-=======
   Result InitializeWithConfig(
       EngineConfig* config,
       const std::vector<Feature>& features,
       const std::vector<std::string>& extensions) override;
->>>>>>> 4fec7af7
   Result Shutdown() override;
   Result AddRequirement(Feature feature, const Format*) override;
   Result CreatePipeline(PipelineType type) override;
