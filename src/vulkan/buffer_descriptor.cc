--- conflicted
+++ resolved
@@ -168,14 +168,10 @@
 }
 
 ResourceInfo BufferDescriptor::GetResourceInfo() {
-<<<<<<< HEAD
   auto& buffer_input_queue = GetBufferInputQueue();
   auto& buffer_output = GetBufferOutput();
 
-  ResourceInfo info = {};
-=======
   ResourceInfo info = ResourceInfo();
->>>>>>> a77c461f
   info.type = ResourceInfoType::kBuffer;
   if (buffer_) {
     assert(buffer_input_queue.empty() && buffer_output.empty());
