--- conflicted
+++ resolved
@@ -25,19 +25,7 @@
 
 namespace amber {
 namespace vulkan {
-<<<<<<< HEAD
 namespace {
-
-// TODO(jaebaek): Make this as a protected method of Descriptor.
-template <typename T>
-void SetValueForBuffer(void* memory, const std::vector<Value>& values) {
-  T* ptr = static_cast<T*>(memory);
-  for (const auto& v : values) {
-    *ptr = v.IsInteger() ? static_cast<T>(v.AsUint64())
-                         : static_cast<T>(v.AsDouble());
-    ++ptr;
-  }
-}
 
 // Return the size in bytes for a buffer that has enough capacity to
 // copy all data in |buffer_data_queue|.
@@ -57,8 +45,6 @@
 }
 
 }  // namespace
-=======
->>>>>>> 39af1036
 
 BufferDescriptor::BufferDescriptor(DescriptorType type,
                                    VkDevice device,
@@ -71,47 +57,7 @@
 
 BufferDescriptor::~BufferDescriptor() = default;
 
-<<<<<<< HEAD
-// TODO(jaebaek): Add unittests for this method.
-void BufferDescriptor::FillBufferWithData(void* host_memory,
-                                          const BufferData& data) {
-  uint8_t* ptr = static_cast<uint8_t*>(host_memory) + data.offset;
-  if (data.raw_data) {
-    std::memcpy(ptr, data.raw_data.get(), data.size_in_bytes);
-    return;
-  }
-
-  switch (data.type) {
-    case DataType::kInt8:
-    case DataType::kUint8:
-      SetValueForBuffer<uint8_t>(ptr, data.values);
-      break;
-    case DataType::kInt16:
-    case DataType::kUint16:
-      SetValueForBuffer<uint16_t>(ptr, data.values);
-      break;
-    case DataType::kInt32:
-    case DataType::kUint32:
-      SetValueForBuffer<uint32_t>(ptr, data.values);
-      break;
-    case DataType::kInt64:
-    case DataType::kUint64:
-      SetValueForBuffer<uint64_t>(ptr, data.values);
-      break;
-    case DataType::kFloat:
-      SetValueForBuffer<float>(ptr, data.values);
-      break;
-    case DataType::kDouble:
-      SetValueForBuffer<double>(ptr, data.values);
-      break;
-  }
-}
-
 Result BufferDescriptor::CreateResourceIfNeeded(
-=======
-Result BufferDescriptor::CreateOrResizeIfNeeded(
-    VkCommandBuffer command,
->>>>>>> 39af1036
     const VkPhysicalDeviceMemoryProperties& properties) {
   // Amber copies back contents of |buffer_| to host and put it into
   // |buffer_data_queue_| right after draw or compute. Therefore,
@@ -141,24 +87,16 @@
   return {};
 }
 
-<<<<<<< HEAD
-void BufferDescriptor::CopyDataToResourceIfNeeded(VkCommandBuffer command) {
-=======
-Result BufferDescriptor::UpdateResourceIfNeeded(VkCommandBuffer command) {
->>>>>>> 39af1036
+Result BufferDescriptor::CopyDataToResourceIfNeeded(VkCommandBuffer command) {
   const auto& buffer_data_queue = GetBufferDataQueue();
 
   if (buffer_data_queue.empty())
     return {};
 
   for (const auto& data : buffer_data_queue) {
-<<<<<<< HEAD
-    FillBufferWithData(buffer_->HostAccessibleMemoryPtr(), data);
-=======
     Result r = buffer_->UpdateMemoryWithData(data);
     if (!r.IsSuccess())
       return r;
->>>>>>> 39af1036
   }
 
   ClearBufferDataQueue();
@@ -195,10 +133,8 @@
   buffer_data_queue.emplace_back();
   buffer_data_queue.back().offset = 0;
   buffer_data_queue.back().size_in_bytes = size_in_bytes;
-  buffer_data_queue.back().raw_data =
-      std::unique_ptr<uint8_t>(new uint8_t[size_in_bytes]);
-
-  std::memcpy(buffer_data_queue.back().raw_data.get(), resource_memory_ptr,
+  buffer_data_queue.back().raw_data.resize(size_in_bytes);
+  std::memcpy(buffer_data_queue.back().raw_data.data(), resource_memory_ptr,
               size_in_bytes);
 
   buffer_->Shutdown();
@@ -236,22 +172,22 @@
     return info;
   }
 
+  // Squash elements of the buffer data queue into a single one.
   size_t size_in_bytes = GetBufferSizeInBytesForQueue(buffer_data_queue);
-
-  auto raw_data = std::unique_ptr<uint8_t>(new uint8_t[size_in_bytes]);
+  std::vector<uint8_t> raw_data(size_in_bytes);
 
   for (const auto& data : buffer_data_queue) {
-    FillBufferWithData(raw_data.get(), data);
+    data.UpdateBufferWithValues(raw_data.data());
   }
   buffer_data_queue.clear();
 
   buffer_data_queue.emplace_back();
-  buffer_data_queue.back().offset = 0;
-  buffer_data_queue.back().size_in_bytes = size_in_bytes;
-  buffer_data_queue.back().raw_data = std::move(raw_data);
-
-  info.size_in_bytes = buffer_data_queue.back().size_in_bytes;
-  info.cpu_memory = buffer_data_queue.back().raw_data.get();
+  buffer_data_queue.push_back(
+      {0, size_in_bytes, DataType::kInt8, std::vector<Value>(), raw_data});
+
+  auto& buffer_data = buffer_data_queue.back();
+  info.size_in_bytes = buffer_data.size_in_bytes;
+  info.cpu_memory = buffer_data.raw_data.data();
   return info;
 }
 
