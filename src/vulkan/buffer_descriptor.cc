--- conflicted
+++ resolved
@@ -24,23 +24,6 @@
 
 namespace amber {
 namespace vulkan {
-<<<<<<< HEAD
-=======
-namespace {
-
-// TODO(jaebaek): Make this as a protected method of Descriptor.
-template <typename T>
-void SetValueForBuffer(void* memory, const std::vector<Value>& values) {
-  T* ptr = static_cast<T*>(memory);
-  for (const auto& v : values) {
-    *ptr = v.IsInteger() ? static_cast<T>(v.AsUint64())
-                         : static_cast<T>(v.AsDouble());
-    ++ptr;
-  }
-}
-
-}  // namespace
->>>>>>> bae92c41
 
 BufferDescriptor::BufferDescriptor(DescriptorType type,
                                    VkDevice device,
