--- conflicted
+++ resolved
@@ -50,16 +50,11 @@
   if (amber_buffer_ && amber_buffer_->ValuePtr()->empty())
     return {};
 
-<<<<<<< HEAD
-  size_t size_in_bytes = amber_buffer_ ? amber_buffer_->ValuePtr()->size() : 0;
-  transfer_buffer_ =
-      MakeUnique<TransferBuffer>(device_, size_in_bytes, properties);
-=======
   uint32_t size_in_bytes =
       amber_buffer_ ? static_cast<uint32_t>(amber_buffer_->ValuePtr()->size())
                     : 0;
-  vk_buffer_ = MakeUnique<Buffer>(device_, size_in_bytes, properties);
->>>>>>> 0ed15971
+  transfer_buffer_ =
+      MakeUnique<TransferBuffer>(device_, size_in_bytes, properties);
 
   Result r = transfer_buffer_->Initialize(GetVkBufferUsage() |
                                           VK_BUFFER_USAGE_TRANSFER_SRC_BIT |
