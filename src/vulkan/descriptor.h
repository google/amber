--- conflicted
+++ resolved
@@ -43,21 +43,6 @@
 
 VkDescriptorType ToVkDescriptorType(DescriptorType type);
 
-<<<<<<< HEAD
-struct BufferData {
-  uint32_t offset;
-  size_t size_in_bytes;
-  DataType type;                      // Primitive type of |values|.
-  std::vector<Value> values;          // Data that has primitive
-                                      // type. If |raw_data| is not
-                                      // nullptr, it must be empty.
-  std::unique_ptr<uint8_t> raw_data;  // Data without primitive
-                                      // type. If |values| is not
-                                      // empty, it must be nullptr.
-};
-
-=======
->>>>>>> 39af1036
 class Descriptor {
  public:
   Descriptor(DescriptorType type,
@@ -126,8 +111,7 @@
   // Record a command for copying data in |buffer_data_queue_| to the
   // resource in device. Note that it only records the command and the
   // actual submission must be done later.
-<<<<<<< HEAD
-  virtual void CopyDataToResourceIfNeeded(VkCommandBuffer command) = 0;
+  virtual Result CopyDataToResourceIfNeeded(VkCommandBuffer command) = 0;
 
   // Only record the copy command for copying the resource data to
   // the host accessible memory. The actual submission of the command
@@ -148,14 +132,6 @@
   // BufferData. If the resource is not empty, it returns
   // |size_in_bytes_| and host accessible memory of the resource.
   // Otherwise, it returns nullptr for |cpu_memory| of ResourceInfo.
-=======
-  virtual Result UpdateResourceIfNeeded(VkCommandBuffer command) = 0;
-
-  // Only record the copy command for sending the bound resource
-  // data to the host accessible memory. The actual submission of
-  // the command must be done later.
-  virtual Result SendDataToHostIfNeeded(VkCommandBuffer command) = 0;
->>>>>>> 39af1036
   virtual ResourceInfo GetResourceInfo() = 0;
 
   virtual void Shutdown() = 0;
