--- conflicted
+++ resolved
@@ -23,11 +23,8 @@
 #include <vector>
 
 #include "amber/result.h"
-<<<<<<< HEAD
 #include "src/command.h"
-=======
 #include "src/feature.h"
->>>>>>> c0d007ff
 #include "src/shader.h"
 
 namespace amber {
@@ -61,13 +58,6 @@
     return shaders_;
   }
 
-<<<<<<< HEAD
-  void SetCommands(std::vector<std::unique_ptr<Command>> cmds) {
-    commands_ = std::move(cmds);
-  }
-  const std::vector<std::unique_ptr<Command>>& GetCommands() const {
-    return commands_;
-=======
   void AddRequiredFeature(Feature feature) {
     engine_info_.required_features.push_back(feature);
   }
@@ -80,9 +70,15 @@
   }
   const std::vector<std::string>& RequiredExtensions() const {
     return engine_info_.required_extensions;
->>>>>>> c0d007ff
   }
 
+  void SetCommands(std::vector<std::unique_ptr<Command>> cmds) {
+    commands_ = std::move(cmds);
+  }
+  const std::vector<std::unique_ptr<Command>>& GetCommands() const {
+    return commands_;
+  }
+  
  protected:
   explicit Script(ScriptType);
 
