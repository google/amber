// Copyright 2018 The Amber Authors.
//
// Licensed under the Apache License, Version 2.0 (the "License");
// you may not use this file except in compliance with the License.
// You may obtain a copy of the License at
//
//     http://www.apache.org/licenses/LICENSE-2.0
//
// Unless required by applicable law or agreed to in writing, software
// distributed under the License is distributed on an "AS IS" BASIS,
// WITHOUT WARRANTIES OR CONDITIONS OF ANY KIND, either express or implied.
// See the License for the specific language governing permissions and
// limitations under the License.

#include <memory>
#include <string>
#include <utility>
#include <vector>

#include "gtest/gtest.h"
#include "src/engine.h"
#include "src/make_unique.h"
#include "src/vkscript/executor.h"
#include "src/vkscript/parser.h"

namespace amber {
namespace vkscript {
namespace {

class EngineStub : public Engine {
 public:
  EngineStub() : Engine() {}
  ~EngineStub() override = default;

  // Engine
  Result Initialize(const std::vector<Feature>& features,
                    const std::vector<std::string>& extensions) override {
    features_ = features;
    extensions_ = extensions;
    return {};
  }

  Result InitializeWithConfig(EngineConfig*,
                              const std::vector<Feature>&,
                              const std::vector<std::string>&) override {
    return {};
  }

  Result Shutdown() override { return {}; }

  void FailRequirements() { fail_requirements_ = true; }
<<<<<<< HEAD
  const std::vector<Require>& GetRequirements() const { return requirements_; }
  Result AddRequirement(Feature feature, const Format* format) override {
=======
  Result AddRequirement(Feature feature,
                        const Format* fmt,
                        uint32_t val) override {
>>>>>>> d9c63037
    if (fail_requirements_)
      return Result("requirements failed");

    if (feature == Feature::kFenceTimeout) {
      fence_timeout_ms_ = val;
      return {};
    }

    if (feature == Feature::kFramebuffer) {
      if (fmt != nullptr)
        color_frame_format_ = fmt->GetFormatType();
      return {};
    }

    if (feature == Feature::kDepthStencil) {
      if (fmt != nullptr)
        depth_frame_format_ = fmt->GetFormatType();
      return {};
    }

    return Result(
        "Vulkan::AddRequirement features and extensions must be handled by "
        "Initialize()");
  }

  const std::vector<Feature>& GetFeatures() const { return features_; }
  const std::vector<std::string>& GetExtensions() const { return extensions_; }
  FormatType GetColorFrameFormat() const { return color_frame_format_; }
  FormatType GetDepthFrameFormat() const { return depth_frame_format_; }
  uint32_t GetFenceTimeoutMs() { return fence_timeout_ms_; }

  Result CreatePipeline(PipelineType) override { return {}; }

  void FailShaderCommand() { fail_shader_command_ = true; }
  const std::vector<ShaderType>& GetShaderTypesSeen() const {
    return shaders_seen_;
  }
  Result SetShader(ShaderType type, const std::vector<uint32_t>&) override {
    if (fail_shader_command_)
      return Result("shader command failed");

    shaders_seen_.push_back(type);
    return {};
  }

  uint8_t GetBufferCallCount() const { return buffer_call_count_; }
  BufferType GetBufferType(size_t idx) const { return buffer_types_[idx]; }
  uint8_t GetBufferLocation(size_t idx) const { return buffer_locations_[idx]; }
  Format* GetBufferFormat(size_t idx) { return &(buffer_formats_[idx]); }
  const std::vector<Value>& GetBufferValues(size_t idx) const {
    return buffer_values_[idx];
  }
  Result SetBuffer(BufferType type,
                   uint8_t location,
                   const Format& format,
                   const std::vector<Value>& data) override {
    ++buffer_call_count_;
    buffer_types_.push_back(type);
    buffer_locations_.push_back(location);
    buffer_formats_.push_back(format);
    buffer_values_.push_back(data);
    return {};
  }

  void FailClearColorCommand() { fail_clear_color_command_ = true; }
  bool DidClearColorCommand() { return did_clear_color_command_ = true; }
  ClearColorCommand* GetLastClearColorCommand() { return last_clear_color_; }
  Result DoClearColor(const ClearColorCommand* cmd) override {
    did_clear_color_command_ = true;

    if (fail_clear_color_command_)
      return Result("clear color command failed");

    last_clear_color_ = const_cast<ClearColorCommand*>(cmd);
    return {};
  }

  void FailClearStencilCommand() { fail_clear_stencil_command_ = true; }
  bool DidClearStencilCommand() const { return did_clear_stencil_command_; }
  Result DoClearStencil(const ClearStencilCommand*) override {
    did_clear_stencil_command_ = true;

    if (fail_clear_stencil_command_)
      return Result("clear stencil command failed");

    return {};
  }

  void FailClearDepthCommand() { fail_clear_depth_command_ = true; }
  bool DidClearDepthCommand() const { return did_clear_depth_command_; }
  Result DoClearDepth(const ClearDepthCommand*) override {
    did_clear_depth_command_ = true;

    if (fail_clear_depth_command_)
      return Result("clear depth command failed");

    return {};
  }

  void FailClearCommand() { fail_clear_command_ = true; }
  bool DidClearCommand() const { return did_clear_command_; }
  Result DoClear(const ClearCommand*) override {
    did_clear_command_ = true;

    if (fail_clear_command_)
      return Result("clear command failed");
    return {};
  }

  void FailDrawRectCommand() { fail_draw_rect_command_ = true; }
  bool DidDrawRectCommand() const { return did_draw_rect_command_; }
  Result DoDrawRect(const DrawRectCommand*) override {
    did_draw_rect_command_ = true;

    if (fail_draw_rect_command_)
      return Result("draw rect command failed");
    return {};
  }

  void FailDrawArraysCommand() { fail_draw_arrays_command_ = true; }
  bool DidDrawArraysCommand() const { return did_draw_arrays_command_; }
  Result DoDrawArrays(const DrawArraysCommand*) override {
    did_draw_arrays_command_ = true;

    if (fail_draw_arrays_command_)
      return Result("draw arrays command failed");
    return {};
  }

  void FailComputeCommand() { fail_compute_command_ = true; }
  bool DidComputeCommand() const { return did_compute_command_; }
  Result DoCompute(const ComputeCommand*) override {
    did_compute_command_ = true;

    if (fail_compute_command_)
      return Result("compute command failed");
    return {};
  }

  void FailEntryPointCommand() { fail_entry_point_command_ = true; }
  bool DidEntryPointCommand() const { return did_entry_point_command_; }
  Result DoEntryPoint(const EntryPointCommand*) override {
    did_entry_point_command_ = true;

    if (fail_entry_point_command_)
      return Result("entrypoint command failed");
    return {};
  }

  void FailPatchParameterVerticesCommand() { fail_patch_command_ = true; }
  bool DidPatchParameterVerticesCommand() const { return did_patch_command_; }
  Result DoPatchParameterVertices(
      const PatchParameterVerticesCommand*) override {
    did_patch_command_ = true;

    if (fail_patch_command_)
      return Result("patch command failed");
    return {};
  }

  void FailBufferCommand() { fail_buffer_command_ = true; }
  bool DidBufferCommand() const { return did_buffer_command_; }
  Result DoBuffer(const BufferCommand*) override {
    did_buffer_command_ = true;

    if (fail_buffer_command_)
      return Result("buffer command failed");
    return {};
  }

  Result DoProcessCommands() override { return {}; }
  Result GetFrameBufferInfo(ResourceInfo*) override { return {}; }
  Result GetDescriptorInfo(const uint32_t,
                           const uint32_t,
                           ResourceInfo*) override {
    return {};
  }

 private:
  bool fail_requirements_ = false;
  bool fail_shader_command_ = false;
  bool fail_clear_command_ = false;
  bool fail_clear_color_command_ = false;
  bool fail_clear_stencil_command_ = false;
  bool fail_clear_depth_command_ = false;
  bool fail_draw_rect_command_ = false;
  bool fail_draw_arrays_command_ = false;
  bool fail_compute_command_ = false;
  bool fail_entry_point_command_ = false;
  bool fail_patch_command_ = false;
  bool fail_buffer_command_ = false;

  bool did_clear_command_ = false;
  bool did_clear_color_command_ = false;
  bool did_clear_stencil_command_ = false;
  bool did_clear_depth_command_ = false;
  bool did_draw_rect_command_ = false;
  bool did_draw_arrays_command_ = false;
  bool did_compute_command_ = false;
  bool did_entry_point_command_ = false;
  bool did_patch_command_ = false;
  bool did_buffer_command_ = false;

  uint8_t buffer_call_count_ = 0;
  std::vector<uint8_t> buffer_locations_;
  std::vector<BufferType> buffer_types_;
  std::vector<Format> buffer_formats_;
  std::vector<std::vector<Value>> buffer_values_;

  std::vector<ShaderType> shaders_seen_;
  FormatType color_frame_format_ = FormatType::kUnknown;
  FormatType depth_frame_format_ = FormatType::kUnknown;
  uint32_t fence_timeout_ms_ = 0;
  std::vector<Feature> features_;
  std::vector<std::string> extensions_;

  ClearColorCommand* last_clear_color_ = nullptr;
};

class VkScriptExecutorTest : public testing::Test {
 public:
  VkScriptExecutorTest() = default;
  ~VkScriptExecutorTest() = default;

  std::unique_ptr<Engine> MakeEngine() { return MakeUnique<EngineStub>(); }
  std::unique_ptr<Engine> MakeAndInitializeEngine(
      const std::vector<Feature>& features,
      const std::vector<std::string>& extensions) {
    auto engine = MakeUnique<EngineStub>();
    engine->Initialize(features, extensions);
    return std::move(engine);
  }
  EngineStub* ToStub(Engine* engine) {
    return static_cast<EngineStub*>(engine);
  }
};

}  // namespace

TEST_F(VkScriptExecutorTest, ExecuteRequirementsFailed) {
  std::string input = R"(
[require]
framebuffer R32G32B32A32_SINT)";

  Parser parser;
  ASSERT_TRUE(parser.Parse(input).IsSuccess());

  auto engine = MakeEngine();
  ToStub(engine.get())->FailRequirements();

  Executor ex;
  Result r = ex.Execute(engine.get(), parser.GetScript(), ShaderMap());
  ASSERT_FALSE(r.IsSuccess());
  EXPECT_EQ("requirements failed", r.Error());
}

TEST_F(VkScriptExecutorTest, ExecutesRequiredFeatures) {
  std::string input = R"(
[require]
robustBufferAccess
logicOp)";

  Parser parser;
  ASSERT_TRUE(parser.Parse(input).IsSuccess());

  const auto* script = parser.GetScript();
  auto engine = MakeAndInitializeEngine(script->RequiredFeatures(),
                                        script->RequiredExtensions());

  Executor ex;
  Result r = ex.Execute(engine.get(), parser.GetScript(), ShaderMap());
  ASSERT_TRUE(r.IsSuccess());

  const auto& features = ToStub(engine.get())->GetFeatures();
  ASSERT_EQ(2U, features.size());
  EXPECT_EQ(Feature::kRobustBufferAccess, features[0]);
  EXPECT_EQ(Feature::kLogicOp, features[1]);

  const auto& extensions = ToStub(engine.get())->GetExtensions();
  ASSERT_EQ(0U, extensions.size());

  EXPECT_EQ(0U, ToStub(engine.get())->GetFenceTimeoutMs());

  auto color_frame_format = ToStub(engine.get())->GetColorFrameFormat();
  auto depth_frame_format = ToStub(engine.get())->GetDepthFrameFormat();
  EXPECT_EQ(FormatType::kUnknown, color_frame_format);
  EXPECT_EQ(FormatType::kUnknown, depth_frame_format);
}

TEST_F(VkScriptExecutorTest, ExecutesRequiredExtensions) {
  std::string input = R"(
[require]
VK_KHR_storage_buffer_storage_class
VK_KHR_variable_pointers)";

  Parser parser;
  ASSERT_TRUE(parser.Parse(input).IsSuccess());

  const auto* script = parser.GetScript();
  auto engine = MakeAndInitializeEngine(script->RequiredFeatures(),
                                        script->RequiredExtensions());

  Executor ex;
  Result r = ex.Execute(engine.get(), parser.GetScript(), ShaderMap());
  ASSERT_TRUE(r.IsSuccess());

  const auto& features = ToStub(engine.get())->GetFeatures();
  ASSERT_EQ(0U, features.size());

  const auto& extensions = ToStub(engine.get())->GetExtensions();
  ASSERT_EQ(2U, extensions.size());
  EXPECT_EQ("VK_KHR_storage_buffer_storage_class", extensions[0]);
  EXPECT_EQ("VK_KHR_variable_pointers", extensions[1]);

  EXPECT_EQ(0U, ToStub(engine.get())->GetFenceTimeoutMs());

  auto color_frame_format = ToStub(engine.get())->GetColorFrameFormat();
  auto depth_frame_format = ToStub(engine.get())->GetDepthFrameFormat();
  EXPECT_EQ(FormatType::kUnknown, color_frame_format);
  EXPECT_EQ(FormatType::kUnknown, depth_frame_format);
}

TEST_F(VkScriptExecutorTest, ExecutesRequiredFrameBuffers) {
  std::string input = R"(
[require]
framebuffer R32G32B32A32_SFLOAT
depthstencil D24_UNORM_S8_UINT)";

  Parser parser;
  ASSERT_TRUE(parser.Parse(input).IsSuccess());

  const auto* script = parser.GetScript();
  auto engine = MakeAndInitializeEngine(script->RequiredFeatures(),
                                        script->RequiredExtensions());

  Executor ex;
  Result r = ex.Execute(engine.get(), parser.GetScript(), ShaderMap());
  ASSERT_TRUE(r.IsSuccess());

  const auto& features = ToStub(engine.get())->GetFeatures();
  ASSERT_EQ(0U, features.size());

  const auto& extensions = ToStub(engine.get())->GetExtensions();
  ASSERT_EQ(0U, extensions.size());

  EXPECT_EQ(0U, ToStub(engine.get())->GetFenceTimeoutMs());

  auto color_frame_format = ToStub(engine.get())->GetColorFrameFormat();
  auto depth_frame_format = ToStub(engine.get())->GetDepthFrameFormat();
  EXPECT_EQ(FormatType::kR32G32B32A32_SFLOAT, color_frame_format);
  EXPECT_EQ(FormatType::kD24_UNORM_S8_UINT, depth_frame_format);
}

TEST_F(VkScriptExecutorTest, ExecutesRequiredFenceTimeout) {
  std::string input = R"(
[require]
fence_timeout 12345)";

  Parser parser;
  ASSERT_TRUE(parser.Parse(input).IsSuccess());

  const auto* script = parser.GetScript();
  auto engine = MakeAndInitializeEngine(script->RequiredFeatures(),
                                        script->RequiredExtensions());

  Executor ex;
  Result r = ex.Execute(engine.get(), parser.GetScript(), ShaderMap());
  ASSERT_TRUE(r.IsSuccess());

  const auto& features = ToStub(engine.get())->GetFeatures();
  ASSERT_EQ(0U, features.size());

  const auto& extensions = ToStub(engine.get())->GetExtensions();
  ASSERT_EQ(0U, extensions.size());

  EXPECT_EQ(12345U, ToStub(engine.get())->GetFenceTimeoutMs());

  auto color_frame_format = ToStub(engine.get())->GetColorFrameFormat();
  auto depth_frame_format = ToStub(engine.get())->GetDepthFrameFormat();
  EXPECT_EQ(FormatType::kUnknown, color_frame_format);
  EXPECT_EQ(FormatType::kUnknown, depth_frame_format);
}

TEST_F(VkScriptExecutorTest, ExecutesRequiredAll) {
  std::string input = R"(
[require]
robustBufferAccess
logicOp
VK_KHR_storage_buffer_storage_class
VK_KHR_variable_pointers
framebuffer R32G32B32A32_SFLOAT
depthstencil D24_UNORM_S8_UINT
fence_timeout 12345)";

  Parser parser;
  ASSERT_TRUE(parser.Parse(input).IsSuccess());

  const auto* script = parser.GetScript();
  auto engine = MakeAndInitializeEngine(script->RequiredFeatures(),
                                        script->RequiredExtensions());

  Executor ex;
  Result r = ex.Execute(engine.get(), parser.GetScript(), ShaderMap());
  ASSERT_TRUE(r.IsSuccess());

  const auto& features = ToStub(engine.get())->GetFeatures();
  ASSERT_EQ(2U, features.size());
  EXPECT_EQ(Feature::kRobustBufferAccess, features[0]);
  EXPECT_EQ(Feature::kLogicOp, features[1]);

  const auto& extensions = ToStub(engine.get())->GetExtensions();
  ASSERT_EQ(2U, extensions.size());
  EXPECT_EQ("VK_KHR_storage_buffer_storage_class", extensions[0]);
  EXPECT_EQ("VK_KHR_variable_pointers", extensions[1]);

  EXPECT_EQ(12345U, ToStub(engine.get())->GetFenceTimeoutMs());

  auto color_frame_format = ToStub(engine.get())->GetColorFrameFormat();
  auto depth_frame_format = ToStub(engine.get())->GetDepthFrameFormat();
  EXPECT_EQ(FormatType::kR32G32B32A32_SFLOAT, color_frame_format);
  EXPECT_EQ(FormatType::kD24_UNORM_S8_UINT, depth_frame_format);
}

TEST_F(VkScriptExecutorTest, EngineAddRequirementFailed) {
  auto engine = MakeEngine();
  Result r = engine->AddRequirement(Feature::kRobustBufferAccess, nullptr, 0U);
  ASSERT_FALSE(r.IsSuccess());
  EXPECT_EQ(
      "Vulkan::AddRequirement features and extensions must be handled by "
      "Initialize()",
      r.Error());
}

TEST_F(VkScriptExecutorTest, ExecutesShaders) {
  std::string input = R"(
[vertex shader passthrough]
[fragment shader]
#version 430
void main() {}
)";

  Parser parser;
  Result r = parser.Parse(input);
  ASSERT_TRUE(r.IsSuccess()) << r.Error();

  auto engine = MakeEngine();

  Executor ex;
  r = ex.Execute(engine.get(), parser.GetScript(), ShaderMap());
  ASSERT_TRUE(r.IsSuccess());

  auto shader_types = ToStub(engine.get())->GetShaderTypesSeen();
  ASSERT_EQ(2U, shader_types.size());
  EXPECT_EQ(ShaderType::kVertex, shader_types[0]);
  EXPECT_EQ(ShaderType::kFragment, shader_types[1]);
}

TEST_F(VkScriptExecutorTest, ShaderFailure) {
  std::string input = R"(
[vertex shader passthrough]
[fragment shader]
#version 430
void main() {}
)";

  Parser parser;
  ASSERT_TRUE(parser.Parse(input).IsSuccess());

  auto engine = MakeEngine();
  ToStub(engine.get())->FailShaderCommand();

  Executor ex;
  Result r = ex.Execute(engine.get(), parser.GetScript(), ShaderMap());
  ASSERT_FALSE(r.IsSuccess());
  EXPECT_EQ("shader command failed", r.Error());
}

TEST_F(VkScriptExecutorTest, ClearCommand) {
  std::string input = R"(
[test]
clear)";

  Parser parser;
  ASSERT_TRUE(parser.Parse(input).IsSuccess());

  auto engine = MakeEngine();

  Executor ex;
  Result r = ex.Execute(engine.get(), parser.GetScript(), ShaderMap());
  ASSERT_TRUE(r.IsSuccess());
  EXPECT_TRUE(ToStub(engine.get())->DidClearCommand());
}

TEST_F(VkScriptExecutorTest, ClearCommandFailure) {
  std::string input = R"(
[test]
clear)";

  Parser parser;
  ASSERT_TRUE(parser.Parse(input).IsSuccess());

  auto engine = MakeEngine();
  ToStub(engine.get())->FailClearCommand();

  Executor ex;
  Result r = ex.Execute(engine.get(), parser.GetScript(), ShaderMap());
  ASSERT_FALSE(r.IsSuccess());
  EXPECT_EQ("clear command failed", r.Error());
}

TEST_F(VkScriptExecutorTest, ClearColorCommand) {
  std::string input = R"(
[test]
clear color 244 123 123 13)";

  Parser parser;
  ASSERT_TRUE(parser.Parse(input).IsSuccess());

  auto engine = MakeEngine();

  Executor ex;
  Result r = ex.Execute(engine.get(), parser.GetScript(), ShaderMap());
  ASSERT_TRUE(r.IsSuccess());
  ASSERT_TRUE(ToStub(engine.get())->DidClearColorCommand());

  auto* cmd = ToStub(engine.get())->GetLastClearColorCommand();
  ASSERT_TRUE(cmd != nullptr);
  ASSERT_TRUE(cmd->IsClearColor());

  EXPECT_EQ(244U, cmd->GetR());
  EXPECT_EQ(123U, cmd->GetG());
  EXPECT_EQ(123U, cmd->GetB());
  EXPECT_EQ(13U, cmd->GetA());
}

TEST_F(VkScriptExecutorTest, ClearColorCommandFailure) {
  std::string input = R"(
[test]
clear color 123 123 123 123)";

  Parser parser;
  ASSERT_TRUE(parser.Parse(input).IsSuccess());

  auto engine = MakeEngine();
  ToStub(engine.get())->FailClearColorCommand();

  Executor ex;
  Result r = ex.Execute(engine.get(), parser.GetScript(), ShaderMap());
  ASSERT_FALSE(r.IsSuccess());
  EXPECT_EQ("clear color command failed", r.Error());
}

TEST_F(VkScriptExecutorTest, ClearDepthCommand) {
  std::string input = R"(
[test]
clear depth 24)";

  Parser parser;
  ASSERT_TRUE(parser.Parse(input).IsSuccess());

  auto engine = MakeEngine();

  Executor ex;
  Result r = ex.Execute(engine.get(), parser.GetScript(), ShaderMap());
  ASSERT_TRUE(r.IsSuccess());
  ASSERT_TRUE(ToStub(engine.get())->DidClearDepthCommand());
}

TEST_F(VkScriptExecutorTest, ClearDepthCommandFailure) {
  std::string input = R"(
[test]
clear depth 24)";

  Parser parser;
  ASSERT_TRUE(parser.Parse(input).IsSuccess());

  auto engine = MakeEngine();
  ToStub(engine.get())->FailClearDepthCommand();

  Executor ex;
  Result r = ex.Execute(engine.get(), parser.GetScript(), ShaderMap());
  ASSERT_FALSE(r.IsSuccess());
  EXPECT_EQ("clear depth command failed", r.Error());
}

TEST_F(VkScriptExecutorTest, ClearStencilCommand) {
  std::string input = R"(
[test]
clear stencil 24)";

  Parser parser;
  ASSERT_TRUE(parser.Parse(input).IsSuccess());

  auto engine = MakeEngine();

  Executor ex;
  Result r = ex.Execute(engine.get(), parser.GetScript(), ShaderMap());
  ASSERT_TRUE(r.IsSuccess());
  ASSERT_TRUE(ToStub(engine.get())->DidClearStencilCommand());
}

TEST_F(VkScriptExecutorTest, ClearStencilCommandFailure) {
  std::string input = R"(
[test]
clear stencil 24)";

  Parser parser;
  ASSERT_TRUE(parser.Parse(input).IsSuccess());

  auto engine = MakeEngine();
  ToStub(engine.get())->FailClearStencilCommand();

  Executor ex;
  Result r = ex.Execute(engine.get(), parser.GetScript(), ShaderMap());
  ASSERT_FALSE(r.IsSuccess());
  EXPECT_EQ("clear stencil command failed", r.Error());
}

TEST_F(VkScriptExecutorTest, DrawRectCommand) {
  std::string input = R"(
[test]
draw rect 2 4 10 20)";

  Parser parser;
  ASSERT_TRUE(parser.Parse(input).IsSuccess());

  auto engine = MakeEngine();

  Executor ex;
  Result r = ex.Execute(engine.get(), parser.GetScript(), ShaderMap());
  ASSERT_TRUE(r.IsSuccess());
  ASSERT_TRUE(ToStub(engine.get())->DidDrawRectCommand());
}

TEST_F(VkScriptExecutorTest, DrawRectCommandFailure) {
  std::string input = R"(
[test]
draw rect 2 4 10 20)";

  Parser parser;
  ASSERT_TRUE(parser.Parse(input).IsSuccess());

  auto engine = MakeEngine();
  ToStub(engine.get())->FailDrawRectCommand();

  Executor ex;
  Result r = ex.Execute(engine.get(), parser.GetScript(), ShaderMap());
  ASSERT_FALSE(r.IsSuccess());
  EXPECT_EQ("draw rect command failed", r.Error());
}

TEST_F(VkScriptExecutorTest, DrawArraysCommand) {
  std::string input = R"(
[test]
draw arrays TRIANGLE_LIST 0 0)";

  Parser parser;
  ASSERT_TRUE(parser.Parse(input).IsSuccess());

  auto engine = MakeEngine();

  Executor ex;
  Result r = ex.Execute(engine.get(), parser.GetScript(), ShaderMap());
  ASSERT_TRUE(r.IsSuccess());
  ASSERT_TRUE(ToStub(engine.get())->DidDrawArraysCommand());
}

TEST_F(VkScriptExecutorTest, DrawArraysCommandFailure) {
  std::string input = R"(
[test]
draw arrays TRIANGLE_LIST 0 0)";

  Parser parser;
  ASSERT_TRUE(parser.Parse(input).IsSuccess());

  auto engine = MakeEngine();
  ToStub(engine.get())->FailDrawArraysCommand();

  Executor ex;
  Result r = ex.Execute(engine.get(), parser.GetScript(), ShaderMap());
  ASSERT_FALSE(r.IsSuccess());
  EXPECT_EQ("draw arrays command failed", r.Error());
}

TEST_F(VkScriptExecutorTest, ComputeCommand) {
  std::string input = R"(
[test]
compute 2 3 4)";

  Parser parser;
  ASSERT_TRUE(parser.Parse(input).IsSuccess());

  auto engine = MakeEngine();

  Executor ex;
  Result r = ex.Execute(engine.get(), parser.GetScript(), ShaderMap());
  ASSERT_TRUE(r.IsSuccess());
  ASSERT_TRUE(ToStub(engine.get())->DidComputeCommand());
}

TEST_F(VkScriptExecutorTest, ComputeCommandFailure) {
  std::string input = R"(
[test]
compute 2 3 4)";

  Parser parser;
  ASSERT_TRUE(parser.Parse(input).IsSuccess());

  auto engine = MakeEngine();
  ToStub(engine.get())->FailComputeCommand();

  Executor ex;
  Result r = ex.Execute(engine.get(), parser.GetScript(), ShaderMap());
  ASSERT_FALSE(r.IsSuccess());
  EXPECT_EQ("compute command failed", r.Error());
}

TEST_F(VkScriptExecutorTest, EntryPointCommand) {
  std::string input = R"(
[test]
vertex entrypoint main)";

  Parser parser;
  ASSERT_TRUE(parser.Parse(input).IsSuccess());

  auto engine = MakeEngine();

  Executor ex;
  Result r = ex.Execute(engine.get(), parser.GetScript(), ShaderMap());
  ASSERT_TRUE(r.IsSuccess());
  ASSERT_TRUE(ToStub(engine.get())->DidEntryPointCommand());
}

TEST_F(VkScriptExecutorTest, EntryPointCommandFailure) {
  std::string input = R"(
[test]
vertex entrypoint main)";

  Parser parser;
  ASSERT_TRUE(parser.Parse(input).IsSuccess());

  auto engine = MakeEngine();
  ToStub(engine.get())->FailEntryPointCommand();

  Executor ex;
  Result r = ex.Execute(engine.get(), parser.GetScript(), ShaderMap());
  ASSERT_FALSE(r.IsSuccess());
  EXPECT_EQ("entrypoint command failed", r.Error());
}

TEST_F(VkScriptExecutorTest, PatchParameterVerticesCommand) {
  std::string input = R"(
[test]
patch parameter vertices 10)";

  Parser parser;
  ASSERT_TRUE(parser.Parse(input).IsSuccess());

  auto engine = MakeEngine();

  Executor ex;
  Result r = ex.Execute(engine.get(), parser.GetScript(), ShaderMap());
  ASSERT_TRUE(r.IsSuccess());
  ASSERT_TRUE(ToStub(engine.get())->DidPatchParameterVerticesCommand());
}

TEST_F(VkScriptExecutorTest, PatchParameterVerticesCommandFailure) {
  std::string input = R"(
[test]
patch parameter vertices 10)";

  Parser parser;
  ASSERT_TRUE(parser.Parse(input).IsSuccess());

  auto engine = MakeEngine();
  ToStub(engine.get())->FailPatchParameterVerticesCommand();

  Executor ex;
  Result r = ex.Execute(engine.get(), parser.GetScript(), ShaderMap());
  ASSERT_FALSE(r.IsSuccess());
  EXPECT_EQ("patch command failed", r.Error());
}

TEST_F(VkScriptExecutorTest, DISABLED_ProbeCommand) {
  std::string input = R"(
[test]
probe rect rgba 2 3 40 40 0.2 0.4 0.4 0.3)";

  Parser parser;
  ASSERT_TRUE(parser.Parse(input).IsSuccess());

  auto engine = MakeEngine();

  Executor ex;
  Result r = ex.Execute(engine.get(), parser.GetScript(), ShaderMap());
  ASSERT_TRUE(r.IsSuccess());
  // ASSERT_TRUE(ToStub(engine.get())->DidProbeCommand());
}

TEST_F(VkScriptExecutorTest, DISABLED_ProbeCommandFailure) {
  std::string input = R"(
[test]
probe rect rgba 2 3 40 40 0.2 0.4 0.4 0.3)";

  Parser parser;
  ASSERT_TRUE(parser.Parse(input).IsSuccess());

  auto engine = MakeEngine();
  // ToStub(engine.get())->FailProbeCommand();

  Executor ex;
  Result r = ex.Execute(engine.get(), parser.GetScript(), ShaderMap());
  ASSERT_FALSE(r.IsSuccess());
  EXPECT_EQ("probe command failed", r.Error());
}

TEST_F(VkScriptExecutorTest, BufferCommand) {
  std::string input = R"(
[test]
ssbo 0 24)";

  Parser parser;
  ASSERT_TRUE(parser.Parse(input).IsSuccess());

  auto engine = MakeEngine();

  Executor ex;
  Result r = ex.Execute(engine.get(), parser.GetScript(), ShaderMap());
  ASSERT_TRUE(r.IsSuccess());
  ASSERT_TRUE(ToStub(engine.get())->DidBufferCommand());
}

TEST_F(VkScriptExecutorTest, BufferCommandFailure) {
  std::string input = R"(
[test]
ssbo 0 24)";

  Parser parser;
  ASSERT_TRUE(parser.Parse(input).IsSuccess());

  auto engine = MakeEngine();
  ToStub(engine.get())->FailBufferCommand();

  Executor ex;
  Result r = ex.Execute(engine.get(), parser.GetScript(), ShaderMap());
  ASSERT_FALSE(r.IsSuccess());
  EXPECT_EQ("buffer command failed", r.Error());
}

TEST_F(VkScriptExecutorTest, DISABLED_ProbeSSBOCommand) {
  std::string input = R"(
[test]
probe ssbo vec3 0 2 <= 2 3 4)";

  Parser parser;
  ASSERT_TRUE(parser.Parse(input).IsSuccess());

  auto engine = MakeEngine();

  Executor ex;
  Result r = ex.Execute(engine.get(), parser.GetScript(), ShaderMap());
  ASSERT_TRUE(r.IsSuccess());
  // ASSERT_TRUE(ToStub(engine.get())->DidProbeSSBOCommand());
}

TEST_F(VkScriptExecutorTest, DISABLED_ProbeSSBOCommandFailure) {
  std::string input = R"(
[test]
probe ssbo vec3 0 2 <= 2 3 4)";

  Parser parser;
  ASSERT_TRUE(parser.Parse(input).IsSuccess());

  auto engine = MakeEngine();
  // ToStub(engine.get())->FailProbeSSBOCommand();

  Executor ex;
  Result r = ex.Execute(engine.get(), parser.GetScript(), ShaderMap());
  ASSERT_FALSE(r.IsSuccess());
  EXPECT_EQ("probe ssbo command failed", r.Error());
}

TEST_F(VkScriptExecutorTest, VertexData) {
  std::string input = R"(
[vertex data]
9/R32G32B32_SFLOAT  1/R8G8B8_UNORM
-1    -1 0.25       255 128 64
0.25  -1 0.25       255 0 0
)";

  Parser parser;
  ASSERT_TRUE(parser.Parse(input).IsSuccess());
  auto engine = MakeEngine();

  Executor ex;
  Result r = ex.Execute(engine.get(), parser.GetScript(), ShaderMap());
  ASSERT_TRUE(r.IsSuccess());

  auto stub = ToStub(engine.get());
  ASSERT_EQ(2U, stub->GetBufferCallCount());

  EXPECT_EQ(FormatType::kR32G32B32_SFLOAT,
            stub->GetBufferFormat(0)->GetFormatType());
  EXPECT_EQ(BufferType::kVertex, stub->GetBufferType(0));
  EXPECT_EQ(9U, stub->GetBufferLocation(0));

  const auto& data1 = stub->GetBufferValues(0);
  std::vector<float> results1 = {-1, -1, 0.25, 0.25, -1, 0.25};
  ASSERT_EQ(results1.size(), data1.size());
  for (size_t i = 0; i < results1.size(); ++i) {
    ASSERT_TRUE(data1[i].IsFloat());
    EXPECT_FLOAT_EQ(results1[i], data1[i].AsFloat());
  }

  EXPECT_EQ(FormatType::kR8G8B8_UNORM,
            stub->GetBufferFormat(1)->GetFormatType());
  EXPECT_EQ(BufferType::kVertex, stub->GetBufferType(1));
  EXPECT_EQ(1U, stub->GetBufferLocation(1));

  const auto& data2 = stub->GetBufferValues(1);
  std::vector<uint8_t> results2 = {255, 128, 64, 255, 0, 0};
  ASSERT_EQ(results2.size(), data2.size());
  for (size_t i = 0; i < results2.size(); ++i) {
    ASSERT_TRUE(data2[i].IsInteger());
    EXPECT_EQ(results2[i], data2[i].AsUint8());
  }
}

TEST_F(VkScriptExecutorTest, IndexBuffer) {
  std::string input = R"(
[indices]
1 2 3 4 5 6
)";

  Parser parser;
  ASSERT_TRUE(parser.Parse(input).IsSuccess());
  auto engine = MakeEngine();

  Executor ex;
  Result r = ex.Execute(engine.get(), parser.GetScript(), ShaderMap());
  ASSERT_TRUE(r.IsSuccess());

  auto stub = ToStub(engine.get());
  ASSERT_EQ(1U, stub->GetBufferCallCount());

  EXPECT_EQ(BufferType::kIndex, stub->GetBufferType(0));

  const auto& data = stub->GetBufferValues(0);
  std::vector<uint8_t> results = {1, 2, 3, 4, 5, 6};
  ASSERT_EQ(results.size(), data.size());
  for (size_t i = 0; i < results.size(); ++i) {
    ASSERT_TRUE(data[i].IsInteger());
    EXPECT_EQ(results[i], data[i].AsUint8());
  }
}

}  // namespace vkscript
}  // namespace amber<|MERGE_RESOLUTION|>--- conflicted
+++ resolved
@@ -49,21 +49,9 @@
   Result Shutdown() override { return {}; }
 
   void FailRequirements() { fail_requirements_ = true; }
-<<<<<<< HEAD
-  const std::vector<Require>& GetRequirements() const { return requirements_; }
   Result AddRequirement(Feature feature, const Format* format) override {
-=======
-  Result AddRequirement(Feature feature,
-                        const Format* fmt,
-                        uint32_t val) override {
->>>>>>> d9c63037
     if (fail_requirements_)
       return Result("requirements failed");
-
-    if (feature == Feature::kFenceTimeout) {
-      fence_timeout_ms_ = val;
-      return {};
-    }
 
     if (feature == Feature::kFramebuffer) {
       if (fmt != nullptr)
@@ -86,7 +74,7 @@
   const std::vector<std::string>& GetExtensions() const { return extensions_; }
   FormatType GetColorFrameFormat() const { return color_frame_format_; }
   FormatType GetDepthFrameFormat() const { return depth_frame_format_; }
-  uint32_t GetFenceTimeoutMs() { return fence_timeout_ms_; }
+  uint32_t GetFenceTimeoutMs() { return EngineData().fence_timeout_ms; }
 
   Result CreatePipeline(PipelineType) override { return {}; }
 
@@ -269,7 +257,6 @@
   std::vector<ShaderType> shaders_seen_;
   FormatType color_frame_format_ = FormatType::kUnknown;
   FormatType depth_frame_format_ = FormatType::kUnknown;
-  uint32_t fence_timeout_ms_ = 0;
   std::vector<Feature> features_;
   std::vector<std::string> extensions_;
 
@@ -338,7 +325,7 @@
   const auto& extensions = ToStub(engine.get())->GetExtensions();
   ASSERT_EQ(0U, extensions.size());
 
-  EXPECT_EQ(0U, ToStub(engine.get())->GetFenceTimeoutMs());
+  EXPECT_EQ(100U, ToStub(engine.get())->GetFenceTimeoutMs());
 
   auto color_frame_format = ToStub(engine.get())->GetColorFrameFormat();
   auto depth_frame_format = ToStub(engine.get())->GetDepthFrameFormat();
@@ -371,7 +358,7 @@
   EXPECT_EQ("VK_KHR_storage_buffer_storage_class", extensions[0]);
   EXPECT_EQ("VK_KHR_variable_pointers", extensions[1]);
 
-  EXPECT_EQ(0U, ToStub(engine.get())->GetFenceTimeoutMs());
+  EXPECT_EQ(100U, ToStub(engine.get())->GetFenceTimeoutMs());
 
   auto color_frame_format = ToStub(engine.get())->GetColorFrameFormat();
   auto depth_frame_format = ToStub(engine.get())->GetDepthFrameFormat();
@@ -402,7 +389,7 @@
   const auto& extensions = ToStub(engine.get())->GetExtensions();
   ASSERT_EQ(0U, extensions.size());
 
-  EXPECT_EQ(0U, ToStub(engine.get())->GetFenceTimeoutMs());
+  EXPECT_EQ(100U, ToStub(engine.get())->GetFenceTimeoutMs());
 
   auto color_frame_format = ToStub(engine.get())->GetColorFrameFormat();
   auto depth_frame_format = ToStub(engine.get())->GetDepthFrameFormat();
