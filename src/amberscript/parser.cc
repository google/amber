--- conflicted
+++ resolved
@@ -180,13 +180,9 @@
   assert(fmt);
 
   if (str == "GLSL")
-<<<<<<< HEAD
     *fmt = ShaderFormat::kGlsl;
-=======
-    *fmt = kShaderFormatGlsl;
   else if (str == "HLSL")
-    *fmt = kShaderFormatHlsl;
->>>>>>> d38363bb
+    *fmt = ShaderFormat::kHlsl;
   else if (str == "SPIRV-ASM")
     *fmt = ShaderFormat::kSpirvAsm;
   else if (str == "SPIRV-HEX")
