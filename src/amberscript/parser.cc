--- conflicted
+++ resolved
@@ -1515,7 +1515,6 @@
   return ParsePipelineBody("DERIVE_PIPELINE", std::move(pipeline));
 }
 
-<<<<<<< HEAD
 Result Parser::ParseDeviceExtension() {
   auto token = tokenizer_->NextToken();
   if (token->IsEOL() || token->IsEOS())
@@ -1542,7 +1541,8 @@
   script_->AddRequiredInstanceExtension(token->AsString());
 
   return ValidateEndOfStatement("INSTANCE_EXTENSION command");
-=======
+}
+
 Result Parser::ParseSet() {
   auto token = tokenizer_->NextToken();
   if (!token->IsString() || token->AsString() != "ENGINE_DATA")
@@ -1567,7 +1567,6 @@
   script_->GetEngineData().fence_timeout_ms = token->AsUint32();
 
   return ValidateEndOfStatement("SET command");
->>>>>>> 580aa577
 }
 
 }  // namespace amberscript
