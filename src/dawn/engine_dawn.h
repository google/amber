// Copyright 2018 The Amber Authors.
//
// Licensed under the Apache License, Version 2.0 (the "License");
// you may not use this file except in compliance with the License.
// You may obtain a copy of the License at
//
//     http://www.apache.org/licenses/LICENSE-2.0
//
// Unless required by applicable law or agreed to in writing, software
// distributed under the License is distributed on an "AS IS" BASIS,
// WITHOUT WARRANTIES OR CONDITIONS OF ANY KIND, either express or implied.
// See the License for the specific language governing permissions and
// limitations under the License.

#ifndef SRC_DAWN_ENGINE_DAWN_H_
#define SRC_DAWN_ENGINE_DAWN_H_

#include <cstdint>
#include <string>
#include <unordered_map>
#include <vector>

#include "dawn/dawncpp.h"
#include "src/cast_hash.h"
#include "src/command.h"
#include "src/dawn/pipeline_info.h"
#include "src/engine.h"

namespace amber {
namespace dawn {

/// Engine implementation using the Dawn API.
class EngineDawn : public Engine {
 public:
  EngineDawn();
  ~EngineDawn() override;

  // Engine
  // Initialize with given configuration data.
  Result Initialize(EngineConfig* config,
                    Delegate*,
                    const std::vector<std::string>& features,
                    const std::vector<std::string>& instance_extensions,
                    const std::vector<std::string>& device_extensions) override;

  // Record info for a pipeline.  The Dawn render pipeline will be created
  // later.  Assumes necessary shader modules have been created.  A compute
  // pipeline requires a compute shader.  A graphics pipeline requires a vertex
  // and a fragment shader.
  Result CreatePipeline(::amber::Pipeline*) override;

  Result DoClearColor(const ClearColorCommand* cmd) override;
  Result DoClearStencil(const ClearStencilCommand* cmd) override;
  Result DoClearDepth(const ClearDepthCommand* cmd) override;
  Result DoClear(const ClearCommand* cmd) override;
  Result DoDrawRect(const DrawRectCommand* cmd) override;
  Result DoDrawArrays(const DrawArraysCommand* cmd) override;
  Result DoCompute(const ComputeCommand* cmd) override;
  Result DoEntryPoint(const EntryPointCommand* cmd) override;
  Result DoPatchParameterVertices(
      const PatchParameterVerticesCommand* cmd) override;
  Result DoBuffer(const BufferCommand* cmd) override;

 private:
  // Returns the Dawn-specific render pipeline for the given command,
  // if it exists.  Returns nullptr otherwise.
  RenderPipelineInfo* GetRenderPipeline(
      const ::amber::PipelineCommand* command) {
    return pipeline_map_[command->GetPipeline()].render_pipeline.get();
  }
  // Returns the Dawn-specific compute pipeline for the given command,
  // if it exists.  Returns nullptr otherwise.
  ComputePipelineInfo* GetComputePipeline(
      const ::amber::PipelineCommand* command) {
    return pipeline_map_[command->GetPipeline()].compute_pipeline.get();
  }

  // Creates and attaches index, vertex, storage, uniform and depth-stencil
  // buffers. Sets up bindings. Also creates textures and texture views if not
  // created yet.
  Result AttachBuffersAndTextures(RenderPipelineInfo* render_pipeline);
  // Creates and submits a command to copy dawn textures back to amber color
  // attachments
  Result MapDeviceTextureToHostBuffer(const RenderPipelineInfo& render_pipeline,
                                      const ::dawn::Device& device);

<<<<<<< HEAD
  Result AttachBuffers(ComputePipelineInfo* compute_pipeline);

  ::dawn::Device* device_ = nullptr;  // Borrowed from the engine config.

  // Host-side buffer for the framebuffer
  ::dawn::Buffer fb_buffer_;
  // Dawn color attachment texture
  ::dawn::Texture fb_texture_;
  // A view into fb_texture_
  ::dawn::TextureView texture_view_;
=======
  // Borrowed from the engine config
  ::dawn::Device* device_ = nullptr;
  // Dawn color attachment textures
  std::vector<::dawn::Texture> textures_;
  // Views into Dawn color attachment textures
  std::vector<::dawn::TextureView> texture_views_;
>>>>>>> 03f8d9a2
  // Dawn depth/stencil texture
  ::dawn::Texture depth_stencil_texture_;
  // Mapping from the generic engine's Pipeline object to our own Dawn-specific
  // pipelines.
  std::unordered_map<amber::Pipeline*, ::amber::dawn::Pipeline> pipeline_map_;
};

}  // namespace dawn
}  // namespace amber

#endif  // SRC_DAWN_ENGINE_DAWN_H_<|MERGE_RESOLUTION|>--- conflicted
+++ resolved
@@ -84,25 +84,13 @@
   Result MapDeviceTextureToHostBuffer(const RenderPipelineInfo& render_pipeline,
                                       const ::dawn::Device& device);
 
-<<<<<<< HEAD
-  Result AttachBuffers(ComputePipelineInfo* compute_pipeline);
-
-  ::dawn::Device* device_ = nullptr;  // Borrowed from the engine config.
-
-  // Host-side buffer for the framebuffer
-  ::dawn::Buffer fb_buffer_;
-  // Dawn color attachment texture
-  ::dawn::Texture fb_texture_;
-  // A view into fb_texture_
-  ::dawn::TextureView texture_view_;
-=======
   // Borrowed from the engine config
   ::dawn::Device* device_ = nullptr;
   // Dawn color attachment textures
   std::vector<::dawn::Texture> textures_;
   // Views into Dawn color attachment textures
   std::vector<::dawn::TextureView> texture_views_;
->>>>>>> 03f8d9a2
+
   // Dawn depth/stencil texture
   ::dawn::Texture depth_stencil_texture_;
   // Mapping from the generic engine's Pipeline object to our own Dawn-specific
