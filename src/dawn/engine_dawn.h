--- conflicted
+++ resolved
@@ -39,17 +39,12 @@
   // Initialize with a default device.
   Result Initialize(const std::vector<Feature>& features,
                     const std::vector<std::string>& extensions) override;
-<<<<<<< HEAD
-  // Initialize with a given device, specified as a pointer-to-::dawn::Device
-  // disguised as a pointer-to-void.
-  Result InitializeWithDevice(void* default_device) override;
-=======
   // Initialize with given configuration data.
   Result InitializeWithConfig(
       EngineConfig* config,
       const std::vector<Feature>& features,
       const std::vector<std::string>& extensions) override;
->>>>>>> 4fec7af7
+
   Result Shutdown() override;
   // Record info for a pipeline.  The Dawn render pipeline will be created
   // later.  Assumes necessary shader modules have been created.  A compute
