--- conflicted
+++ resolved
@@ -52,12 +52,8 @@
 
  options:
   -p                        -- Parse input files only; Don't execute.
-<<<<<<< HEAD
+  -ps                       -- Parse input files, create pipelines; Don't execute.
   -q                        -- Disable summary output.
-=======
-  -ps                       -- Parse input files, create pipelines; Don't execute.
-  -s                        -- Print summary of pass/failure.
->>>>>>> ff296ea4
   -d                        -- Disable validation layers.
   -t <spirv_env>            -- The target SPIR-V environment. Defaults to SPV_ENV_UNIVERSAL_1_0.
   -i <filename>             -- Write rendering to <filename> as a PPM image.
