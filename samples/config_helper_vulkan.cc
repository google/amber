--- conflicted
+++ resolved
@@ -568,14 +568,9 @@
 
   if (vkCreateInstance(&instance_info, nullptr, &vulkan_instance_) !=
       VK_SUCCESS) {
-<<<<<<< HEAD
-    assert(false && "Sample: vkCreateInstance fail");
-  }
-=======
     return amber::Result("Unable to create vulkan instance");
   }
   return {};
->>>>>>> 2f596671
 }
 
 amber::Result ConfigHelperVulkan::CreateDebugReportCallback() {
@@ -606,14 +601,6 @@
 
   if (vkEnumeratePhysicalDevices(vulkan_instance_, &count, nullptr) !=
       VK_SUCCESS) {
-<<<<<<< HEAD
-    assert(false && "Sample: vkEnumeratePhysicalDevices fail");
-  }
-  physical_devices.resize(count);
-  if (vkEnumeratePhysicalDevices(vulkan_instance_, &count,
-                                 physical_devices.data()) != VK_SUCCESS) {
-    assert(false && "Sample: vkEnumeratePhysicalDevices fail");
-=======
     return amber::Result("Unable to enumerate physical devices");
   }
 
@@ -621,7 +608,6 @@
   if (vkEnumeratePhysicalDevices(vulkan_instance_, &count,
                                  physical_devices.data()) != VK_SUCCESS) {
     return amber::Result("Unable to enumerate physical devices");
->>>>>>> 2f596671
   }
 
   for (uint32_t i = 0; i < count; ++i) {
@@ -675,14 +661,9 @@
 
   if (vkCreateDevice(vulkan_physical_device_, &info, nullptr,
                      &vulkan_device_) != VK_SUCCESS) {
-<<<<<<< HEAD
-    assert(false && "Sample: vkCreateDevice fail");
-  }
-=======
     return amber::Result("Unable to create vulkan device");
   }
   return {};
->>>>>>> 2f596671
 }
 
 amber::Result ConfigHelperVulkan::CreateConfig(
@@ -738,16 +719,10 @@
       reinterpret_cast<PFN_vkDestroyDebugReportCallbackEXT>(
           vkGetInstanceProcAddr(vulkan_instance_,
                                 "vkDestroyDebugReportCallbackEXT"));
-<<<<<<< HEAD
-  assert(vkDestroyDebugReportCallbackEXT &&
-         "Sample: vkDestroyDebugReportCallbackEXT is nullptr");
-  if (vulkan_callback_ != VK_NULL_HANDLE) {
-=======
   if (!vkDestroyDebugReportCallbackEXT)
     return amber::Result("Sample: vkDestroyDebugReportCallbackEXT is nullptr");
 
-  if (vulkan_callback_ != VK_NULL_HANDLE)
->>>>>>> 2f596671
+  if (vulkan_callback_ != VK_NULL_HANDLE) {
     vkDestroyDebugReportCallbackEXT(vulkan_instance_, vulkan_callback_,
                                     nullptr);
   }
