--- conflicted
+++ resolved
@@ -20,22 +20,13 @@
 
 namespace amber {
 
-<<<<<<< HEAD
 enum class ShaderFormat : uint8_t {
   kDefault = 0,
   kText,
   kGlsl,
+  kHlsl,
   kSpirvAsm,
   kSpirvHex,
-=======
-enum ShaderFormat {
-  kShaderFormatDefault = 0,
-  kShaderFormatText,
-  kShaderFormatGlsl,
-  kShaderFormatHlsl,
-  kShaderFormatSpirvAsm,
-  kShaderFormatSpirvHex,
->>>>>>> d38363bb
 };
 
 enum class ShaderType : uint8_t {
