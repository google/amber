// Copyright 2018 The Amber Authors.
//
// Licensed under the Apache License, Version 2.0 (the "License");
// you may not use this file except in compliance with the License.
// You may obtain a copy of the License at
//
//     http://www.apache.org/licenses/LICENSE-2.0
//
// Unless required by applicable law or agreed to in writing, software
// distributed under the License is distributed on an "AS IS" BASIS,
// WITHOUT WARRANTIES OR CONDITIONS OF ANY KIND, either express or implied.
// See the License for the specific language governing permissions and
// limitations under the License.

#ifndef AMBER_AMBER_H_
#define AMBER_AMBER_H_

<<<<<<< HEAD
#include <map>
=======
#include <memory>
>>>>>>> 4fec7af7
#include <string>
#include <vector>

#include "amber/result.h"

namespace amber {

/// The shader map is a map from the name of a shader to the spirv-binary
/// which is the compiled represntation of that named shader.
using ShaderMap = std::map<std::string, std::vector<uint32_t>>;

enum class EngineType : uint8_t {
  /// Use the Vulkan backend, if available
  kVulkan = 0,
  /// Use the Dawn backend, if available
  kDawn,
};

/// Override point of engines to add their own configuration.
struct EngineConfig {};

struct Options {
  /// Sets the engine to be created. Default Vulkan.
  EngineType engine = EngineType::kVulkan;
  /// Holds engine specific configuration.
  std::unique_ptr<EngineConfig> config;
  /// Set true to only parse the given script, does not execute the engine.
  bool parse_only = false;
};

/// Main interface to the Amber environment.
class Amber {
 public:
  Amber();
  ~Amber();

  /// Executes the given |data| script with the provided |opts|. Returns a
  /// |Result| which indicates if the execution succeded.
  amber::Result Execute(const std::string& data, const Options& opts);

  /// Executes the given |data| script with the provided |opts. Will use
  /// |shader_map| to lookup shader data before attempting to compile the
  /// shader if possible.
  amber::Result ExecuteWithShaderData(const std::string& data,
                                      const Options& opts,
                                      const ShaderMap& shader_data);
};

}  // namespace amber

#endif  // AMBER_AMBER_H_<|MERGE_RESOLUTION|>--- conflicted
+++ resolved
@@ -15,11 +15,8 @@
 #ifndef AMBER_AMBER_H_
 #define AMBER_AMBER_H_
 
-<<<<<<< HEAD
 #include <map>
-=======
 #include <memory>
->>>>>>> 4fec7af7
 #include <string>
 #include <vector>
 
